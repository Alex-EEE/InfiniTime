# PineTime
> The PineTime is a free and open source smartwatch capable of running custom-built open operating systems. Some of the notable features include a heart rate monitor, a week-long battery as well as a capacitive touch IPS display that is legible in direct sunlight. It is a fully community driven side-project, which means that it will ultimately be up to the developers and end-users to determine when they deem the PineTime ready to ship.

> We envision the PineTime as a companion for not only your PinePhone but also for your favorite devices — any phone, tablet, or even PC.

*https://www.pine64.org/pinetime/*

The **Pinetime** smartwatch is built around the NRF52832 MCU (512KB Flash, 64KB RAM), a 240*240 LCD display driven by the ST7789 controller, an accelerometer, a heart rate sensor, and a vibration motor.

The goal of this project is to design an open-source firmware for the Pinetime smartwatch : 

 - Code written in **modern C++**;
 - Build system based on **CMake**;
 - Based on **[FreeRTOS 10.0.0](https://freertos.org)** real-time OS.
 - Using **[LittleVGL/LVGL 6.1.2](https://lvgl.io/)** as UI library...
 - ... and **[NimBLE 1.3.0](https://github.com/apache/mynewt-nimble)** as BLE stack.

## Overview

![Pinetime screens](images/0.7.0/montage.jpg "PinetimeScreens")

As of now, here is the list of achievements of this project:

 - Fast and optimized LCD driver
 - BLE communication
 - Rich user interface via display, touch panel and push button
 - Time synchronization via BLE
 - Notification via BLE
<<<<<<< HEAD
 - Multiple 'apps' : 
    * Clock (displays the date, time, battery level, BLE connection status, heart rate and step count)
    * Heart rate
    * Motion
    * System info (displays various info : BLE MAC adress, build date/time, uptime, version,...)
    * Brightess (allows the user to configure the brightness of the display)
 - Supported by 2 companion apps (development is ongoing):
=======
 - Multiple 'apps': 
    * Clock (displays the date, time, battery level, ble connection status, heart rate and step count)
    * Heart rate
    * Motion
    * System info (displays various info: BLE MAC, build date/time, uptime, version, ...)
    * Brightness (allows the user to configure the brightness of the display)
 - Supported by 2 companion apps (developments ongoing):
>>>>>>> 29b5caf8
    * [Gadgetbridge](https://codeberg.org/Freeyourgadget/Gadgetbridge/src/branch/pinetime-jf) (on Android)
    * [Amazfish](https://openrepos.net/content/piggz/amazfish) (on SailfishOS)
 - **[Experimental]** OTA (Over-the-air) update via BLE
 - **[Experimental]** Bootloader based on [MCUBoot](https://juullabs-oss.github.io/mcuboot/)
 
## Documentation
### Build, flash and debug
 - [Build the project](doc/buildAndProgram.md)
 - [Bootloader, OTA and DFU](./bootloader/README.md)
 - [Stub using NRF52-DK](./doc/PinetimeStubWithNrf52DK.md)
 - Logging with JLink RTT.
 - Using files from the releases
 
### API
 - [BLE implementation and API](./doc/ble.md)
 
### Architecture and technical topics
 - [Memory analysis](./doc/MemoryAnalysis.md)
 
### Using the firmware
 - Integration with Gadgetbridge
 - Integration with AmazFish
 - Integration with NRFConnect
 - Firmware update, OTA
 
    
## TODO - contribute

This project is far from being finished, and there are still a lot of things to do for this project to become a firmware usable by the general public.

Here a quick list out of my head of things to do for this project:

 - Improve BLE communication stability and reliability
 - Improve OTA and MCUBoot bootloader
 - Add more functionalities : Alarm, chronometer, configuration, activities, heart rate logging, games,...
 - Add more BLE functionalities : call notifications, agenda, configuration, data logging,...
 - Measure power consumption and improve battery life
 - Improve documentation, take better pictures and video than mine
 - Improve the UI
<<<<<<< HEAD
 - Create companion app for multiple OSes (Linux, Android, iOS) and platforms (desktop, ARM, mobile). Do not forget the other devices from Pine64 like [the Pinephone](https://www.pine64.org/pinephone/) and the [Pinebook Pro](https://www.pine64.org/pinebook-pro/). 
 - Design a simple CI (preferably selfhosted and easy to reproduce).
=======
 - Create companion app for multiple OSes (Linux, Android, IoS) and platforms (desktop, ARM, mobile). Do not forget the other devices from Pine64 like [the Pinephone](https://www.pine64.org/pinephone/) and the [Pinebook Pro](https://www.pine64.org/pinebook-pro/). 
 - Design a simple CI (preferably self-hosted and easy to reproduce).
>>>>>>> 29b5caf8
 
Do not hesitate to clone/fork the code, hack it and create pull-requests. I'll do my best to review and merge them :)

## Credits 
I’m not working alone on this project. First, many people create PR for this projects. Then, there is the whole #pinetime community : a lot of people all around the world who are hacking, searching, experimenting and programming the Pinetime. We exchange our ideas, experiments and code in the chat rooms and forums.

Here are some people I would like to highlight:

 - [Atc1441](https://github.com/atc1441/) : He works on an Arduino based firmware for the Pinetime and many other smartwatches based on similar hardware. He was of great help when I was implementing support for the BMA421 motion sensor and I²C driver.
<<<<<<< HEAD
 - [Koen](https://github.com/bosmoment) : He’s working on a firmware based on RiotOS. He integrated similar libs as me : NimBLE, LittleVGL,… His help was invaluable too!
 - [Lup Yuen Lee](https://github.com/lupyuen) : He is everywhere : he works on a Rust firmware, buils a MCUBoot based bootloader for the Pinetime, design a Flutter based companion app for smartphones and write a lot of articles about the Pinetime!
=======
 - [Koen](https://github.com/bosmoment) : He’s working on a firmware based on RiotOS. He integrated similar libs than me : NimBLE, LittleVGL,… His help was invaluable too!
 - [Lup Yuen Lee](https://github.com/lupyuen) : He is everywhere: he works on a Rust firmware, builds a MCUBoot based bootloader for the Pinetime, designs a Flutter based companion app for smartphones and writes a lot of articles about the Pinetime!
>>>>>>> 29b5caf8

*If you feel like you should appear on this list, just get in touch with me or submit a PR :)*<|MERGE_RESOLUTION|>--- conflicted
+++ resolved
@@ -26,23 +26,13 @@
  - Rich user interface via display, touch panel and push button
  - Time synchronization via BLE
  - Notification via BLE
-<<<<<<< HEAD
  - Multiple 'apps' : 
     * Clock (displays the date, time, battery level, BLE connection status, heart rate and step count)
     * Heart rate
     * Motion
-    * System info (displays various info : BLE MAC adress, build date/time, uptime, version,...)
-    * Brightess (allows the user to configure the brightness of the display)
+    * System info (displays various info : BLE MAC adress, build date/time, uptime, version, ...)
+    * Brightness (allows the user to configure the brightness of the display)
  - Supported by 2 companion apps (development is ongoing):
-=======
- - Multiple 'apps': 
-    * Clock (displays the date, time, battery level, ble connection status, heart rate and step count)
-    * Heart rate
-    * Motion
-    * System info (displays various info: BLE MAC, build date/time, uptime, version, ...)
-    * Brightness (allows the user to configure the brightness of the display)
- - Supported by 2 companion apps (developments ongoing):
->>>>>>> 29b5caf8
     * [Gadgetbridge](https://codeberg.org/Freeyourgadget/Gadgetbridge/src/branch/pinetime-jf) (on Android)
     * [Amazfish](https://openrepos.net/content/piggz/amazfish) (on SailfishOS)
  - **[Experimental]** OTA (Over-the-air) update via BLE
@@ -82,13 +72,8 @@
  - Measure power consumption and improve battery life
  - Improve documentation, take better pictures and video than mine
  - Improve the UI
-<<<<<<< HEAD
  - Create companion app for multiple OSes (Linux, Android, iOS) and platforms (desktop, ARM, mobile). Do not forget the other devices from Pine64 like [the Pinephone](https://www.pine64.org/pinephone/) and the [Pinebook Pro](https://www.pine64.org/pinebook-pro/). 
- - Design a simple CI (preferably selfhosted and easy to reproduce).
-=======
- - Create companion app for multiple OSes (Linux, Android, IoS) and platforms (desktop, ARM, mobile). Do not forget the other devices from Pine64 like [the Pinephone](https://www.pine64.org/pinephone/) and the [Pinebook Pro](https://www.pine64.org/pinebook-pro/). 
  - Design a simple CI (preferably self-hosted and easy to reproduce).
->>>>>>> 29b5caf8
  
 Do not hesitate to clone/fork the code, hack it and create pull-requests. I'll do my best to review and merge them :)
 
@@ -98,12 +83,7 @@
 Here are some people I would like to highlight:
 
  - [Atc1441](https://github.com/atc1441/) : He works on an Arduino based firmware for the Pinetime and many other smartwatches based on similar hardware. He was of great help when I was implementing support for the BMA421 motion sensor and I²C driver.
-<<<<<<< HEAD
  - [Koen](https://github.com/bosmoment) : He’s working on a firmware based on RiotOS. He integrated similar libs as me : NimBLE, LittleVGL,… His help was invaluable too!
- - [Lup Yuen Lee](https://github.com/lupyuen) : He is everywhere : he works on a Rust firmware, buils a MCUBoot based bootloader for the Pinetime, design a Flutter based companion app for smartphones and write a lot of articles about the Pinetime!
-=======
- - [Koen](https://github.com/bosmoment) : He’s working on a firmware based on RiotOS. He integrated similar libs than me : NimBLE, LittleVGL,… His help was invaluable too!
  - [Lup Yuen Lee](https://github.com/lupyuen) : He is everywhere: he works on a Rust firmware, builds a MCUBoot based bootloader for the Pinetime, designs a Flutter based companion app for smartphones and writes a lot of articles about the Pinetime!
->>>>>>> 29b5caf8
 
 *If you feel like you should appear on this list, just get in touch with me or submit a PR :)*