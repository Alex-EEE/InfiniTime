--- conflicted
+++ resolved
@@ -41,12 +41,9 @@
 ## Documentation
 
 ### Build, flash and debug
-<<<<<<< HEAD
- - [Files included in the release notes](doc/filesInReleaseNotes.md)
-=======
  - [Project branches](doc/branches.md)
  - [Versioning](doc/versioning.md)
->>>>>>> 8c77c863
+ - [Files included in the release notes](doc/filesInReleaseNotes.md)
  - [Build the project](doc/buildAndProgram.md)
  - [Bootloader, OTA and DFU](./bootloader/README.md)
  - [Stub using NRF52-DK](./doc/PinetimeStubWithNrf52DK.md)
