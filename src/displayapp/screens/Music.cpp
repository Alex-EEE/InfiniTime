--- conflicted
+++ resolved
@@ -144,11 +144,8 @@
 }
 
 Music::~Music() {
-<<<<<<< HEAD
   lv_task_del(taskRefresh);
-=======
   lv_style_reset(&btn_style);
->>>>>>> ee44b6ff
   lv_obj_clean(lv_scr_act());
 }
 
