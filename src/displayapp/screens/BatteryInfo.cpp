--- conflicted
+++ resolved
@@ -53,14 +53,8 @@
   lv_obj_clean(lv_scr_act());
 }
 
-<<<<<<< HEAD
-void BatteryInfo::UpdateScreen() {
-=======
 void BatteryInfo::Refresh() {
 
-  batteryController.Update();
-
->>>>>>> 6c023785
   batteryPercent = batteryController.PercentRemaining();
   batteryVoltage = batteryController.Voltage();
 
