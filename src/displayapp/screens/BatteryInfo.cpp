--- conflicted
+++ resolved
@@ -93,38 +93,18 @@
   batteryPercent = batteryController.PercentRemaining();
   batteryVoltage = batteryController.Voltage();
 
-<<<<<<< HEAD
   if (batteryController.IsCharging() and batteryPercent < 100) {
     lv_obj_set_style_local_bg_color(charging_bar, LV_BAR_PART_INDIC, LV_STATE_DEFAULT, LV_COLOR_RED);
-    lv_label_set_text_static(status, "Battery charging");
+    lv_label_set_text_static(status, "Charging");
   } else if (batteryPercent == 100) {
     lv_obj_set_style_local_bg_color(charging_bar, LV_BAR_PART_INDIC, LV_STATE_DEFAULT, LV_COLOR_BLUE);
-    lv_label_set_text_static(status, "Battery is fully charged");
+    lv_label_set_text_static(status, "Fully charged");
   } else if (batteryPercent < 10) {
     lv_obj_set_style_local_bg_color(charging_bar, LV_BAR_PART_INDIC, LV_STATE_DEFAULT, LV_COLOR_YELLOW);
-    lv_label_set_text_static(status, "Battery is low");
-=======
-  if (batteryPercent >= 0) {
-    if (batteryController.IsCharging() and batteryPercent < 100) {
-      lv_obj_set_style_local_bg_color(charging_bar, LV_BAR_PART_INDIC, LV_STATE_DEFAULT, LV_COLOR_RED);
-      lv_label_set_text_static(status, "Charging");
-    } else if (batteryPercent == 100) {
-      lv_obj_set_style_local_bg_color(charging_bar, LV_BAR_PART_INDIC, LV_STATE_DEFAULT, LV_COLOR_BLUE);
-      lv_label_set_text_static(status, "Fully charged");
-    } else if (batteryPercent < 10) {
-      lv_obj_set_style_local_bg_color(charging_bar, LV_BAR_PART_INDIC, LV_STATE_DEFAULT, LV_COLOR_YELLOW);
-      lv_label_set_text_static(status, "Battery low");
-    } else {
-      lv_obj_set_style_local_bg_color(charging_bar, LV_BAR_PART_INDIC, LV_STATE_DEFAULT, LV_COLOR_GREEN);
-      lv_label_set_text_static(status, "Discharging");
-    }
-
-    lv_label_set_text_fmt(percent, "%02i%%", batteryPercent);
-
->>>>>>> 4f378e87
+    lv_label_set_text_static(status, "Battery low");
   } else {
     lv_obj_set_style_local_bg_color(charging_bar, LV_BAR_PART_INDIC, LV_STATE_DEFAULT, LV_COLOR_GREEN);
-    lv_label_set_text_static(status, "Battery discharging");
+    lv_label_set_text_static(status, "Discharging");
   }
 
   lv_label_set_text_fmt(percent, "%02i%%", batteryPercent);
