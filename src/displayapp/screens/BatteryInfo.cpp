--- conflicted
+++ resolved
@@ -58,30 +58,6 @@
   lv_obj_clean(lv_scr_act());
 }
 
-<<<<<<< HEAD
-void BatteryInfo::UpdateAnim() {
-  batteryPercent = batteryController.PercentRemaining();
-
-  if (batteryController.IsCharging() and batteryPercent < 100) {
-    animation += 1;
-    if (animation >= 100) {
-      animation = 0;
-    }
-
-  } else {
-    if (animation > batteryPercent) {
-      animation--;
-    }
-    if (animation < batteryPercent) {
-      animation++;
-    }
-  }
-
-  lv_bar_set_value(charging_bar, animation, LV_ANIM_OFF);
-}
-
-=======
->>>>>>> 99e26bdd
 void BatteryInfo::UpdateScreen() {
 
   batteryController.Update();
