--- conflicted
+++ resolved
@@ -1,16 +1,10 @@
 #pragma once
 
-<<<<<<< HEAD
 #include <lvgl/lvgl.h>
 #include <cstdint>
 #include <algorithm> // std::fill
 #include "displayapp/screens/Screen.h"
-=======
-#include "Screen.h"
 #include "components/motor/MotorController.h"
-#include <cstdint>
-#include <lvgl/lvgl.h>
->>>>>>> 75f0bbb7
 
 namespace Pinetime {
   namespace Components {
