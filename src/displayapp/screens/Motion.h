--- conflicted
+++ resolved
@@ -22,18 +22,11 @@
 
       private:
         Controllers::MotionController& motionController;
-<<<<<<< HEAD
-        lv_obj_t * chart;
-        lv_chart_series_t * ser1;
-        lv_chart_series_t * ser2;
-        lv_chart_series_t * ser3;
-        lv_obj_t * label;
-=======
         lv_obj_t* chart;
         lv_chart_series_t* ser1;
         lv_chart_series_t* ser2;
         lv_chart_series_t* ser3;
->>>>>>> eedff2c0
+        lv_obj_t* label;
 
         lv_obj_t* labelStep;
         static constexpr uint8_t nbStepsBufferSize = 9;
