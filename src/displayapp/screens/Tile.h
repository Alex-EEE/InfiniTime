--- conflicted
+++ resolved
@@ -27,11 +27,7 @@
         private:
           lv_obj_t * btnm1;
           bool running = true;
-<<<<<<< HEAD
 
-=======
-          
->>>>>>> 3fe3f062
           const char* btnm_map1[8];
           Pinetime::Applications::Apps apps[6];
       };
