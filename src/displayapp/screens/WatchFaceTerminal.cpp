#include <date/date.h>
#include <lvgl/lvgl.h>
#include "displayapp/screens/WatchFaceTerminal.h"
#include "displayapp/screens/BatteryIcon.h"
#include "displayapp/screens/NotificationIcon.h"
#include "displayapp/screens/Symbols.h"
#include "components/battery/BatteryController.h"
#include "components/ble/BleController.h"
#include "components/ble/NotificationManager.h"
#include "components/heartrate/HeartRateController.h"
#include "components/motion/MotionController.h"
#include "components/settings/Settings.h"

using namespace Pinetime::Applications::Screens;

WatchFaceTerminal::WatchFaceTerminal(DisplayApp* app,
                                     Controllers::DateTime& dateTimeController,
                                     Controllers::Battery& batteryController,
                                     Controllers::Ble& bleController,
                                     Controllers::NotificationManager& notificatioManager,
                                     Controllers::Settings& settingsController,
                                     Controllers::HeartRateController& heartRateController,
                                     Controllers::MotionController& motionController)
  : Screen(app),
    currentDateTime {{}},
    dateTimeController {dateTimeController},
    batteryController {batteryController},
    bleController {bleController},
    notificatioManager {notificatioManager},
    settingsController {settingsController},
    heartRateController {heartRateController},
    motionController {motionController} {
  settingsController.SetClockFace(3);

  batteryValue = lv_label_create(lv_scr_act(), nullptr);
  lv_label_set_recolor(batteryValue, true);
  lv_obj_align(batteryValue, lv_scr_act(), LV_ALIGN_IN_LEFT_MID, 0, -20);

  connectState = lv_label_create(lv_scr_act(), nullptr);
  lv_label_set_recolor(connectState, true);
<<<<<<< HEAD
  lv_label_set_text(connectState, "[STAT]#0082fc Disconnected#");
  lv_obj_align(connectState, lv_scr_act(), LV_ALIGN_IN_LEFT_MID, 0, 40);

  notificationIcon = lv_label_create(lv_scr_act(), nullptr);
  lv_obj_align(notificationIcon, nullptr, LV_ALIGN_IN_LEFT_MID, 0, -100);
=======
  lv_obj_align(connectState, lv_scr_act(), LV_ALIGN_IN_LEFT_MID, 0, 40);

  notificationIcon = lv_label_create(lv_scr_act(), nullptr);
  lv_obj_align(notificationIcon, nullptr, LV_ALIGN_IN_TOP_LEFT, 10, 0);
>>>>>>> 30797b37

  label_date = lv_label_create(lv_scr_act(), nullptr);
  lv_label_set_recolor(label_date, true);
  lv_obj_align(label_date, lv_scr_act(), LV_ALIGN_IN_LEFT_MID, 0, -40);

  label_prompt_1 = lv_label_create(lv_scr_act(), nullptr);
  lv_obj_align(label_prompt_1, lv_scr_act(), LV_ALIGN_IN_LEFT_MID, 0, -80);
  lv_label_set_text_static(label_prompt_1, "user@watch:~ $ now");

  label_prompt_2 = lv_label_create(lv_scr_act(), nullptr);
  lv_obj_align(label_prompt_2, lv_scr_act(), LV_ALIGN_IN_LEFT_MID, 0, 60);
  lv_label_set_text_static(label_prompt_2, "user@watch:~ $");

  label_time = lv_label_create(lv_scr_act(), nullptr);
  lv_label_set_recolor(label_time, true);
  lv_obj_align(label_time, lv_scr_act(), LV_ALIGN_IN_LEFT_MID, 0, -60);

  backgroundLabel = lv_label_create(lv_scr_act(), nullptr);
  lv_obj_set_click(backgroundLabel, true);
  lv_label_set_long_mode(backgroundLabel, LV_LABEL_LONG_CROP);
  lv_obj_set_size(backgroundLabel, 240, 240);
  lv_obj_set_pos(backgroundLabel, 0, 0);
  lv_label_set_text_static(backgroundLabel, "");

  heartbeatValue = lv_label_create(lv_scr_act(), nullptr);
  lv_label_set_recolor(heartbeatValue, true);
  lv_obj_align(heartbeatValue, lv_scr_act(), LV_ALIGN_IN_LEFT_MID, 0, 20);

  stepValue = lv_label_create(lv_scr_act(), nullptr);
  lv_label_set_recolor(stepValue, true);
  lv_obj_align(stepValue, lv_scr_act(), LV_ALIGN_IN_LEFT_MID, 0, 0);

  taskRefresh = lv_task_create(RefreshTaskCallback, LV_DISP_DEF_REFR_PERIOD, LV_TASK_PRIO_MID, this);
  Refresh();
}

WatchFaceTerminal::~WatchFaceTerminal() {
  lv_task_del(taskRefresh);
  lv_obj_clean(lv_scr_act());
}

void WatchFaceTerminal::Refresh() {
  powerPresent = batteryController.IsPowerPresent();
  batteryPercentRemaining = batteryController.PercentRemaining();
  if (batteryPercentRemaining.IsUpdated() || powerPresent.IsUpdated()) {
    lv_label_set_text_fmt(batteryValue, "[BATT]#387b54 %d%%", batteryPercentRemaining.Get());
    if (batteryController.IsPowerPresent()) {
      lv_label_ins_text(batteryValue, LV_LABEL_POS_LAST, " Charging");
    }
  }

  bleState = bleController.IsConnected();
  bleRadioEnabled = bleController.IsRadioEnabled();
  if (bleState.IsUpdated() || bleRadioEnabled.IsUpdated()) {
    if(!bleRadioEnabled.Get()) {
      lv_label_set_text_static(connectState, "[STAT]#0082fc Disabled#");
    } else {
      if (bleState.Get()) {
        lv_label_set_text_static(connectState, "[STAT]#0082fc Connected#");
      } else {
        lv_label_set_text_static(connectState, "[STAT]#0082fc Disconnected#");
      }
    }
  }

  notificationState = notificatioManager.AreNewNotificationsAvailable();
  if (notificationState.IsUpdated()) {
    if (notificationState.Get()) {
<<<<<<< HEAD
      lv_label_set_text_static(notificationIcon, "You have mail.");
    } else {
      lv_label_set_text_static(notificationIcon, "");
=======
      lv_label_set_text_static(notificationIcon, NotificationIcon::GetIcon(true));
    } else {
      lv_label_set_text_static(notificationIcon, NotificationIcon::GetIcon(false));
>>>>>>> 30797b37
    }
  }

  currentDateTime = dateTimeController.CurrentDateTime();

  if (currentDateTime.IsUpdated()) {
    auto newDateTime = currentDateTime.Get();

    auto dp = date::floor<date::days>(newDateTime);
    auto time = date::make_time(newDateTime - dp);
    auto yearMonthDay = date::year_month_day(dp);

    auto year = static_cast<int>(yearMonthDay.year());
    auto month = static_cast<Pinetime::Controllers::DateTime::Months>(static_cast<unsigned>(yearMonthDay.month()));
    auto day = static_cast<unsigned>(yearMonthDay.day());
    auto dayOfWeek = static_cast<Pinetime::Controllers::DateTime::Days>(date::weekday(yearMonthDay).iso_encoding());

    uint8_t hour = time.hours().count();
    uint8_t minute = time.minutes().count();
    uint8_t second = time.seconds().count();

    if (displayedHour != hour || displayedMinute != minute || displayedSecond != second) {
      displayedHour = hour;
      displayedMinute = minute;
      displayedSecond = second;

      if (settingsController.GetClockType() == Controllers::Settings::ClockType::H12) {
        char ampmChar[3] = "AM";
        if (hour == 0) {
          hour = 12;
        } else if (hour == 12) {
          ampmChar[0] = 'P';
        } else if (hour > 12) {
          hour = hour - 12;
          ampmChar[0] = 'P';
        }
        lv_label_set_text_fmt(label_time, "[TIME]#11cc55 %02d:%02d:%02d %s#", hour, minute, second, ampmChar);
      } else {
        lv_label_set_text_fmt(label_time, "[TIME]#11cc55 %02d:%02d:%02d", hour, minute, second);
      }
    }

    if ((year != currentYear) || (month != currentMonth) || (dayOfWeek != currentDayOfWeek) || (day != currentDay)) {
      lv_label_set_text_fmt(label_date, "[DATE]#007fff %04d.%02d.%02d#", short(year), char(month), char(day));

      currentYear = year;
      currentMonth = month;
      currentDayOfWeek = dayOfWeek;
      currentDay = day;
    }
  }

  heartbeat = heartRateController.HeartRate();
  heartbeatRunning = heartRateController.State() != Controllers::HeartRateController::States::Stopped;
  if (heartbeat.IsUpdated() || heartbeatRunning.IsUpdated()) {
    if (heartbeatRunning.Get()) {
      lv_label_set_text_fmt(heartbeatValue, "[L_HR]#ee3311 %d bpm#", heartbeat.Get());
    } else {
      lv_label_set_text_static(heartbeatValue, "[L_HR]#ee3311 ---#");
    }
  }

  stepCount = motionController.NbSteps();
  motionSensorOk = motionController.IsSensorOk();
  if (stepCount.IsUpdated() || motionSensorOk.IsUpdated()) {
    lv_label_set_text_fmt(stepValue, "[STEP]#ee3377 %lu steps#", stepCount.Get());
  }
}<|MERGE_RESOLUTION|>--- conflicted
+++ resolved
@@ -38,18 +38,11 @@
 
   connectState = lv_label_create(lv_scr_act(), nullptr);
   lv_label_set_recolor(connectState, true);
-<<<<<<< HEAD
   lv_label_set_text(connectState, "[STAT]#0082fc Disconnected#");
   lv_obj_align(connectState, lv_scr_act(), LV_ALIGN_IN_LEFT_MID, 0, 40);
 
   notificationIcon = lv_label_create(lv_scr_act(), nullptr);
   lv_obj_align(notificationIcon, nullptr, LV_ALIGN_IN_LEFT_MID, 0, -100);
-=======
-  lv_obj_align(connectState, lv_scr_act(), LV_ALIGN_IN_LEFT_MID, 0, 40);
-
-  notificationIcon = lv_label_create(lv_scr_act(), nullptr);
-  lv_obj_align(notificationIcon, nullptr, LV_ALIGN_IN_TOP_LEFT, 10, 0);
->>>>>>> 30797b37
 
   label_date = lv_label_create(lv_scr_act(), nullptr);
   lv_label_set_recolor(label_date, true);
@@ -118,15 +111,9 @@
   notificationState = notificatioManager.AreNewNotificationsAvailable();
   if (notificationState.IsUpdated()) {
     if (notificationState.Get()) {
-<<<<<<< HEAD
       lv_label_set_text_static(notificationIcon, "You have mail.");
     } else {
       lv_label_set_text_static(notificationIcon, "");
-=======
-      lv_label_set_text_static(notificationIcon, NotificationIcon::GetIcon(true));
-    } else {
-      lv_label_set_text_static(notificationIcon, NotificationIcon::GetIcon(false));
->>>>>>> 30797b37
     }
   }
 
