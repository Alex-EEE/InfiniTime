/*
 * This file is part of the Infinitime distribution (https://github.com/JF002/Infinitime).
 * Copyright (c) 2021 Kieran Cawthray.
 *
 * This program is free software: you can redistribute it and/or modify
 * it under the terms of the GNU General Public License as published by
 * the Free Software Foundation, version 3.
 *
 * This program is distributed in the hope that it will be useful, but
 * WITHOUT ANY WARRANTY; without even the implied warranty of
 * MERCHANTABILITY or FITNESS FOR A PARTICULAR PURPOSE. See the GNU
 * General Public License for more details.
 *
 * You should have received a copy of the GNU General Public License
 * along with this program. If not, see <http://www.gnu.org/licenses/>.
 *
 * PineTimeStyle watchface for Infinitime created by Kieran Cawthray
 * Based on WatchFaceDigital
 * Style/layout copied from TimeStyle for Pebble by Dan Tilden (github.com/tilden)
 */

#include "PineTimeStyle.h"
#include <date/date.h>
#include <lvgl/lvgl.h>
#include <cstdio>
#include "BatteryIcon.h"
#include "BleIcon.h"
#include "NotificationIcon.h"
#include "Symbols.h"
#include "components/battery/BatteryController.h"
#include "components/ble/BleController.h"
#include "components/ble/NotificationManager.h"
#include "components/motion/MotionController.h"
#include "components/settings/Settings.h"
#include "../DisplayApp.h"

using namespace Pinetime::Applications::Screens;

PineTimeStyle::PineTimeStyle(DisplayApp* app,
                             Controllers::DateTime& dateTimeController,
                             Controllers::Battery& batteryController,
                             Controllers::Ble& bleController,
                             Controllers::NotificationManager& notificatioManager,
                             Controllers::Settings& settingsController,
                             Controllers::MotionController& motionController)
  : Screen(app),
    currentDateTime {{}},
    dateTimeController {dateTimeController},
    batteryController {batteryController},
    bleController {bleController},
    notificatioManager {notificatioManager},
    settingsController {settingsController},
    motionController {motionController} {
<<<<<<< HEAD

  // This sets the watchface number to return to after leaving the menu
=======
  /* This sets the watchface number to return to after leaving the menu */
>>>>>>> 64307734
  settingsController.SetClockFace(2);

  displayedChar[0] = 0;
  displayedChar[1] = 0;
  displayedChar[2] = 0;
  displayedChar[3] = 0;
  displayedChar[4] = 0;

<<<<<<< HEAD
  //Create a 200px wide background rectangle

=======
  /* Create a 200px wide background rectangle */
>>>>>>> 64307734
  timebar = lv_obj_create(lv_scr_act(), nullptr);
  lv_obj_set_style_local_bg_color(timebar, LV_BTN_PART_MAIN, LV_STATE_DEFAULT, pts_colors[settingsController.GetPTSColorBG()]);
  lv_obj_set_style_local_radius(timebar, LV_BTN_PART_MAIN, LV_STATE_DEFAULT, 0);
  lv_obj_set_size(timebar, 200, 240);
  lv_obj_align(timebar, lv_scr_act(), LV_ALIGN_IN_TOP_LEFT, 5, 0);

<<<<<<< HEAD
  // Display the time
=======
  /* Display the time */
>>>>>>> 64307734
  timeDD1 = lv_label_create(lv_scr_act(), nullptr);
  lv_obj_set_style_local_text_font(timeDD1, LV_LABEL_PART_MAIN, LV_STATE_DEFAULT, &open_sans_light);
  lv_obj_set_style_local_text_color(timeDD1, LV_LABEL_PART_MAIN, LV_STATE_DEFAULT, pts_colors[settingsController.GetPTSColorTime()]);
  lv_label_set_text(timeDD1, "12");
  lv_obj_align(timeDD1, timebar, LV_ALIGN_IN_TOP_MID, 5, 5);

  timeDD2 = lv_label_create(lv_scr_act(), nullptr);
  lv_obj_set_style_local_text_font(timeDD2, LV_LABEL_PART_MAIN, LV_STATE_DEFAULT, &open_sans_light);
  lv_obj_set_style_local_text_color(timeDD2, LV_LABEL_PART_MAIN, LV_STATE_DEFAULT, pts_colors[settingsController.GetPTSColorTime()]);
  lv_label_set_text(timeDD2, "34");
  lv_obj_align(timeDD2, timebar, LV_ALIGN_IN_BOTTOM_MID, 5, -5);

  timeAMPM = lv_label_create(lv_scr_act(), nullptr);
  lv_obj_set_style_local_text_color(timeAMPM, LV_LABEL_PART_MAIN, LV_STATE_DEFAULT, pts_colors[settingsController.GetPTSColorTime()]);
  lv_obj_set_style_local_text_line_space(timeAMPM, LV_LABEL_PART_MAIN, LV_STATE_DEFAULT, -3);
  lv_label_set_text(timeAMPM, "");
  lv_obj_align(timeAMPM, timebar, LV_ALIGN_IN_BOTTOM_LEFT, 2, -20);

<<<<<<< HEAD
  // Create a 40px wide bar down the right side of the screen
=======
  /* Create a 40px wide bar down the right side of the screen */
>>>>>>> 64307734
  sidebar = lv_obj_create(lv_scr_act(), nullptr);
  lv_obj_set_style_local_bg_color(sidebar, LV_BTN_PART_MAIN, LV_STATE_DEFAULT, pts_colors[settingsController.GetPTSColorBar()]);
  lv_obj_set_style_local_radius(sidebar, LV_BTN_PART_MAIN, LV_STATE_DEFAULT, 0);
  lv_obj_set_size(sidebar, 40, 240);
  lv_obj_align(sidebar, lv_scr_act(), LV_ALIGN_IN_TOP_RIGHT, 0, 0);

<<<<<<< HEAD
  // Display icons
=======
  /* Display icons */
>>>>>>> 64307734
  batteryIcon = lv_label_create(lv_scr_act(), nullptr);
  lv_obj_set_style_local_text_color(batteryIcon, LV_LABEL_PART_MAIN, LV_STATE_DEFAULT, lv_color_hex(0x000000));
  lv_label_set_text(batteryIcon, Symbols::batteryFull);
  lv_obj_align(batteryIcon, sidebar, LV_ALIGN_IN_TOP_MID, 0, 2);

  batteryPlug = lv_label_create(lv_scr_act(), nullptr);
  lv_obj_set_style_local_text_color(batteryPlug, LV_LABEL_PART_MAIN, LV_STATE_DEFAULT, lv_color_hex(0x000000));
  lv_obj_align(batteryPlug, sidebar, LV_ALIGN_IN_TOP_MID, 0, 2);

  bleIcon = lv_label_create(lv_scr_act(), nullptr);
  lv_obj_set_style_local_text_color(bleIcon, LV_LABEL_PART_MAIN, LV_STATE_DEFAULT, lv_color_hex(0x000000));
  lv_obj_align(bleIcon, sidebar, LV_ALIGN_IN_TOP_MID, 0, 25);

  notificationIcon = lv_label_create(lv_scr_act(), nullptr);
  lv_obj_set_style_local_text_color(notificationIcon, LV_LABEL_PART_MAIN, LV_STATE_DEFAULT, lv_color_hex(0x000000));
  lv_obj_align(notificationIcon, sidebar, LV_ALIGN_IN_TOP_MID, 0, 40);

<<<<<<< HEAD
  // Calendar icon
=======
  /* Calendar icon */
>>>>>>> 64307734
  calendarOuter = lv_obj_create(lv_scr_act(), nullptr);
  lv_obj_set_style_local_bg_color(calendarOuter, LV_BTN_PART_MAIN, LV_STATE_DEFAULT, lv_color_hex(0x000000));
  lv_obj_set_style_local_radius(calendarOuter, LV_BTN_PART_MAIN, LV_STATE_DEFAULT, 0);
  lv_obj_set_size(calendarOuter, 34, 34);
  lv_obj_align(calendarOuter, sidebar, LV_ALIGN_CENTER, 0, 0);

  calendarInner = lv_obj_create(lv_scr_act(), nullptr);
  lv_obj_set_style_local_bg_color(calendarInner, LV_BTN_PART_MAIN, LV_STATE_DEFAULT, lv_color_hex(0xffffff));
  lv_obj_set_style_local_radius(calendarInner, LV_BTN_PART_MAIN, LV_STATE_DEFAULT, 0);
  lv_obj_set_size(calendarInner, 27, 27);
  lv_obj_align(calendarInner, calendarOuter, LV_ALIGN_CENTER, 0, 0);

  calendarBar1 = lv_obj_create(lv_scr_act(), nullptr);
  lv_obj_set_style_local_bg_color(calendarBar1, LV_BTN_PART_MAIN, LV_STATE_DEFAULT, lv_color_hex(0x000000));
  lv_obj_set_style_local_radius(calendarBar1, LV_BTN_PART_MAIN, LV_STATE_DEFAULT, 0);
  lv_obj_set_size(calendarBar1, 3, 12);
  lv_obj_align(calendarBar1, calendarOuter, LV_ALIGN_IN_TOP_MID, -6, -3);

  calendarBar2 = lv_obj_create(lv_scr_act(), nullptr);
  lv_obj_set_style_local_bg_color(calendarBar2, LV_BTN_PART_MAIN, LV_STATE_DEFAULT, lv_color_hex(0x000000));
  lv_obj_set_style_local_radius(calendarBar2, LV_BTN_PART_MAIN, LV_STATE_DEFAULT, 0);
  lv_obj_set_size(calendarBar2, 3, 12);
  lv_obj_align(calendarBar2, calendarOuter, LV_ALIGN_IN_TOP_MID, 6, -3);

  calendarCrossBar1 = lv_obj_create(lv_scr_act(), nullptr);
  lv_obj_set_style_local_bg_color(calendarCrossBar1, LV_BTN_PART_MAIN, LV_STATE_DEFAULT, lv_color_hex(0x000000));
  lv_obj_set_style_local_radius(calendarCrossBar1, LV_BTN_PART_MAIN, LV_STATE_DEFAULT, 0);
  lv_obj_set_size(calendarCrossBar1, 8, 3);
  lv_obj_align(calendarCrossBar1, calendarBar1, LV_ALIGN_IN_BOTTOM_MID, 0, 0);

  calendarCrossBar2 = lv_obj_create(lv_scr_act(), nullptr);
  lv_obj_set_style_local_bg_color(calendarCrossBar2, LV_BTN_PART_MAIN, LV_STATE_DEFAULT, lv_color_hex(0x000000));
  lv_obj_set_style_local_radius(calendarCrossBar2, LV_BTN_PART_MAIN, LV_STATE_DEFAULT, 0);
  lv_obj_set_size(calendarCrossBar2, 8, 3);
  lv_obj_align(calendarCrossBar2, calendarBar2, LV_ALIGN_IN_BOTTOM_MID, 0, 0);

<<<<<<< HEAD
  // Display date
=======
  /* Display date */
>>>>>>> 64307734
  dateDayOfWeek = lv_label_create(lv_scr_act(), nullptr);
  lv_obj_set_style_local_text_color(dateDayOfWeek, LV_LABEL_PART_MAIN, LV_STATE_DEFAULT, lv_color_hex(0x000000));
  lv_label_set_text(dateDayOfWeek, "THU");
  lv_obj_align(dateDayOfWeek, sidebar, LV_ALIGN_CENTER, 0, -34);

  dateDay = lv_label_create(lv_scr_act(), nullptr);
  lv_obj_set_style_local_text_color(dateDay, LV_LABEL_PART_MAIN, LV_STATE_DEFAULT, lv_color_hex(0x000000));
  lv_label_set_text(dateDay, "25");
  lv_obj_align(dateDay, sidebar, LV_ALIGN_CENTER, 0, 3);

  dateMonth = lv_label_create(lv_scr_act(), nullptr);
  lv_obj_set_style_local_text_color(dateMonth, LV_LABEL_PART_MAIN, LV_STATE_DEFAULT, lv_color_hex(0x000000));
  lv_label_set_text(dateMonth, "MAR");
  lv_obj_align(dateMonth, sidebar, LV_ALIGN_CENTER, 0, 32);

  // Step count gauge
  needle_colors[0] = LV_COLOR_WHITE;
  stepGauge = lv_gauge_create(lv_scr_act(), nullptr);
  lv_gauge_set_needle_count(stepGauge, 1, needle_colors);
  lv_obj_set_size(stepGauge, 40, 40);
  lv_obj_align(stepGauge, sidebar, LV_ALIGN_IN_BOTTOM_MID, 0, 0);
  lv_gauge_set_scale(stepGauge, 360, 11, 0);
  lv_gauge_set_angle_offset(stepGauge, 180);
  lv_gauge_set_critical_value(stepGauge, 100);
  lv_gauge_set_range(stepGauge, 0, 100);
  lv_gauge_set_value(stepGauge, 0, 0);

  lv_obj_set_style_local_pad_right(stepGauge, LV_GAUGE_PART_MAIN, LV_STATE_DEFAULT, 3);
  lv_obj_set_style_local_pad_left(stepGauge, LV_GAUGE_PART_MAIN, LV_STATE_DEFAULT, 3);
  lv_obj_set_style_local_pad_bottom(stepGauge, LV_GAUGE_PART_MAIN, LV_STATE_DEFAULT, 3);
  lv_obj_set_style_local_line_opa(stepGauge, LV_GAUGE_PART_MAIN, LV_STATE_DEFAULT, LV_OPA_COVER);
  lv_obj_set_style_local_scale_width(stepGauge, LV_GAUGE_PART_MAIN, LV_STATE_DEFAULT, 4);
  lv_obj_set_style_local_line_width(stepGauge, LV_GAUGE_PART_MAIN, LV_STATE_DEFAULT, 4);
  lv_obj_set_style_local_line_color(stepGauge, LV_GAUGE_PART_MAIN, LV_STATE_DEFAULT, LV_COLOR_BLACK);
  lv_obj_set_style_local_line_opa(stepGauge, LV_GAUGE_PART_NEEDLE, LV_STATE_DEFAULT, LV_OPA_COVER);
  lv_obj_set_style_local_line_width(stepGauge, LV_GAUGE_PART_NEEDLE, LV_STATE_DEFAULT, 3);
  lv_obj_set_style_local_pad_inner(stepGauge, LV_GAUGE_PART_NEEDLE, LV_STATE_DEFAULT, 4);

  backgroundLabel = lv_label_create(lv_scr_act(), nullptr);
  lv_obj_set_click(backgroundLabel, true);
  lv_label_set_long_mode(backgroundLabel, LV_LABEL_LONG_CROP);
  lv_obj_set_size(backgroundLabel, 240, 240);
  lv_obj_set_pos(backgroundLabel, 0, 0);
  lv_label_set_text(backgroundLabel, "");
}

PineTimeStyle::~PineTimeStyle() {
  lv_obj_clean(lv_scr_act());
}

bool PineTimeStyle::Refresh() {
  batteryPercentRemaining = batteryController.PercentRemaining();
  if (batteryPercentRemaining.IsUpdated()) {
    auto batteryPercent = batteryPercentRemaining.Get();
    if (batteryController.IsCharging()) {
      auto isCharging = batteryController.IsCharging() || batteryController.IsPowerPresent();
      lv_label_set_text(batteryPlug, BatteryIcon::GetPlugIcon(isCharging));
      lv_obj_realign(batteryPlug);
      lv_label_set_text(batteryIcon, "");
    } else {
      lv_label_set_text(batteryIcon, BatteryIcon::GetBatteryIcon(batteryPercent));
      lv_label_set_text(batteryPlug, "");
    }
  }

  bleState = bleController.IsConnected();
  if (bleState.IsUpdated()) {
    lv_label_set_text(bleIcon, BleIcon::GetIcon(bleState.Get()));
    lv_obj_realign(bleIcon);
  }

  notificationState = notificatioManager.AreNewNotificationsAvailable();
  if (notificationState.IsUpdated()) {
    lv_label_set_text(notificationIcon, NotificationIcon::GetIcon(notificationState.Get()));
    lv_obj_realign(notificationIcon);
  }

  currentDateTime = dateTimeController.CurrentDateTime();
  if (currentDateTime.IsUpdated()) {
    auto newDateTime = currentDateTime.Get();

    auto dp = date::floor<date::days>(newDateTime);
    auto time = date::make_time(newDateTime - dp);
    auto yearMonthDay = date::year_month_day(dp);

    auto year = static_cast<int>(yearMonthDay.year());
    auto month = static_cast<Pinetime::Controllers::DateTime::Months>(static_cast<unsigned>(yearMonthDay.month()));
    auto day = static_cast<unsigned>(yearMonthDay.day());
    auto dayOfWeek = static_cast<Pinetime::Controllers::DateTime::Days>(date::weekday(yearMonthDay).iso_encoding());

    int hour = time.hours().count();
    auto minute = time.minutes().count();

    char minutesChar[3];
    sprintf(minutesChar, "%02d", static_cast<int>(minute));

    char hoursChar[3];
    char ampmChar[5];
    if (settingsController.GetClockType() == Controllers::Settings::ClockType::H24) {
        sprintf(hoursChar, "%02d", hour);
    } else {
      if (hour == 0 && hour != 12) {
        hour = 12;
        sprintf(ampmChar, "A\nM");
      } else if (hour == 12 && hour != 0) {
        hour = 12;
        sprintf(ampmChar, "P\nM");
      } else if (hour < 12 && hour != 0) {
        sprintf(ampmChar, "A\nM");
      } else if (hour > 12 && hour != 0) {
        hour = hour - 12;
        sprintf(ampmChar, "P\nM");
      }
      sprintf(hoursChar, "%02d", hour);
    }

    if (hoursChar[0] != displayedChar[0] or hoursChar[1] != displayedChar[1] or minutesChar[0] != displayedChar[2] or
        minutesChar[1] != displayedChar[3]) {
      displayedChar[0] = hoursChar[0];
      displayedChar[1] = hoursChar[1];
      displayedChar[2] = minutesChar[0];
      displayedChar[3] = minutesChar[1];

      if (settingsController.GetClockType() == Controllers::Settings::ClockType::H12) {
        lv_label_set_text(timeAMPM, ampmChar);
      }

<<<<<<< HEAD
      // Display the time as 2 pairs of digits
      sprintf(hourStr, "%c%c", hoursChar[0], hoursChar[1]);
      lv_label_set_text(timeDD1, hourStr);

      sprintf(minStr, "%c%c", minutesChar[0], minutesChar[1]);
      lv_label_set_text(timeDD2, minStr);
=======
      lv_label_set_text_fmt(timeDD1, "%s", hoursChar);
      lv_label_set_text_fmt(timeDD2, "%s", minutesChar);
>>>>>>> 64307734
    }

    if ((year != currentYear) || (month != currentMonth) || (dayOfWeek != currentDayOfWeek) || (day != currentDay)) {
      lv_label_set_text_fmt(dateDayOfWeek, "%s", dateTimeController.DayOfWeekShortToString());
      lv_label_set_text_fmt(dateDay, "%d", day);
      lv_obj_realign(dateDay);
      lv_label_set_text_fmt(dateMonth, "%s", dateTimeController.MonthShortToString());

      currentYear = year;
      currentMonth = month;
      currentDayOfWeek = dayOfWeek;
      currentDay = day;
    }
  }

  stepCount = motionController.NbSteps();
  motionSensorOk = motionController.IsSensorOk();
  if (stepCount.IsUpdated() || motionSensorOk.IsUpdated()) {
    lv_gauge_set_value(stepGauge, 0, (stepCount.Get() / (settingsController.GetStepsGoal() / 100)));
    lv_obj_realign(stepGauge);
    if (stepCount.Get() > settingsController.GetStepsGoal()) {
      lv_obj_set_style_local_line_color(stepGauge, LV_GAUGE_PART_MAIN, LV_STATE_DEFAULT, LV_COLOR_WHITE);
      lv_obj_set_style_local_scale_grad_color(stepGauge, LV_GAUGE_PART_MAIN, LV_STATE_DEFAULT, LV_COLOR_WHITE);
    }
  }

  return running;
}<|MERGE_RESOLUTION|>--- conflicted
+++ resolved
@@ -51,12 +51,8 @@
     notificatioManager {notificatioManager},
     settingsController {settingsController},
     motionController {motionController} {
-<<<<<<< HEAD
 
   // This sets the watchface number to return to after leaving the menu
-=======
-  /* This sets the watchface number to return to after leaving the menu */
->>>>>>> 64307734
   settingsController.SetClockFace(2);
 
   displayedChar[0] = 0;
@@ -65,23 +61,15 @@
   displayedChar[3] = 0;
   displayedChar[4] = 0;
 
-<<<<<<< HEAD
   //Create a 200px wide background rectangle
 
-=======
-  /* Create a 200px wide background rectangle */
->>>>>>> 64307734
   timebar = lv_obj_create(lv_scr_act(), nullptr);
   lv_obj_set_style_local_bg_color(timebar, LV_BTN_PART_MAIN, LV_STATE_DEFAULT, pts_colors[settingsController.GetPTSColorBG()]);
   lv_obj_set_style_local_radius(timebar, LV_BTN_PART_MAIN, LV_STATE_DEFAULT, 0);
   lv_obj_set_size(timebar, 200, 240);
   lv_obj_align(timebar, lv_scr_act(), LV_ALIGN_IN_TOP_LEFT, 5, 0);
 
-<<<<<<< HEAD
   // Display the time
-=======
-  /* Display the time */
->>>>>>> 64307734
   timeDD1 = lv_label_create(lv_scr_act(), nullptr);
   lv_obj_set_style_local_text_font(timeDD1, LV_LABEL_PART_MAIN, LV_STATE_DEFAULT, &open_sans_light);
   lv_obj_set_style_local_text_color(timeDD1, LV_LABEL_PART_MAIN, LV_STATE_DEFAULT, pts_colors[settingsController.GetPTSColorTime()]);
@@ -100,22 +88,14 @@
   lv_label_set_text(timeAMPM, "");
   lv_obj_align(timeAMPM, timebar, LV_ALIGN_IN_BOTTOM_LEFT, 2, -20);
 
-<<<<<<< HEAD
   // Create a 40px wide bar down the right side of the screen
-=======
-  /* Create a 40px wide bar down the right side of the screen */
->>>>>>> 64307734
   sidebar = lv_obj_create(lv_scr_act(), nullptr);
   lv_obj_set_style_local_bg_color(sidebar, LV_BTN_PART_MAIN, LV_STATE_DEFAULT, pts_colors[settingsController.GetPTSColorBar()]);
   lv_obj_set_style_local_radius(sidebar, LV_BTN_PART_MAIN, LV_STATE_DEFAULT, 0);
   lv_obj_set_size(sidebar, 40, 240);
   lv_obj_align(sidebar, lv_scr_act(), LV_ALIGN_IN_TOP_RIGHT, 0, 0);
 
-<<<<<<< HEAD
   // Display icons
-=======
-  /* Display icons */
->>>>>>> 64307734
   batteryIcon = lv_label_create(lv_scr_act(), nullptr);
   lv_obj_set_style_local_text_color(batteryIcon, LV_LABEL_PART_MAIN, LV_STATE_DEFAULT, lv_color_hex(0x000000));
   lv_label_set_text(batteryIcon, Symbols::batteryFull);
@@ -133,11 +113,7 @@
   lv_obj_set_style_local_text_color(notificationIcon, LV_LABEL_PART_MAIN, LV_STATE_DEFAULT, lv_color_hex(0x000000));
   lv_obj_align(notificationIcon, sidebar, LV_ALIGN_IN_TOP_MID, 0, 40);
 
-<<<<<<< HEAD
   // Calendar icon
-=======
-  /* Calendar icon */
->>>>>>> 64307734
   calendarOuter = lv_obj_create(lv_scr_act(), nullptr);
   lv_obj_set_style_local_bg_color(calendarOuter, LV_BTN_PART_MAIN, LV_STATE_DEFAULT, lv_color_hex(0x000000));
   lv_obj_set_style_local_radius(calendarOuter, LV_BTN_PART_MAIN, LV_STATE_DEFAULT, 0);
@@ -174,11 +150,7 @@
   lv_obj_set_size(calendarCrossBar2, 8, 3);
   lv_obj_align(calendarCrossBar2, calendarBar2, LV_ALIGN_IN_BOTTOM_MID, 0, 0);
 
-<<<<<<< HEAD
   // Display date
-=======
-  /* Display date */
->>>>>>> 64307734
   dateDayOfWeek = lv_label_create(lv_scr_act(), nullptr);
   lv_obj_set_style_local_text_color(dateDayOfWeek, LV_LABEL_PART_MAIN, LV_STATE_DEFAULT, lv_color_hex(0x000000));
   lv_label_set_text(dateDayOfWeek, "THU");
@@ -306,17 +278,8 @@
         lv_label_set_text(timeAMPM, ampmChar);
       }
 
-<<<<<<< HEAD
-      // Display the time as 2 pairs of digits
-      sprintf(hourStr, "%c%c", hoursChar[0], hoursChar[1]);
-      lv_label_set_text(timeDD1, hourStr);
-
-      sprintf(minStr, "%c%c", minutesChar[0], minutesChar[1]);
-      lv_label_set_text(timeDD2, minStr);
-=======
       lv_label_set_text_fmt(timeDD1, "%s", hoursChar);
       lv_label_set_text_fmt(timeDD2, "%s", minutesChar);
->>>>>>> 64307734
     }
 
     if ((year != currentYear) || (month != currentMonth) || (dayOfWeek != currentDayOfWeek) || (day != currentDay)) {
