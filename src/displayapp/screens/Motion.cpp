--- conflicted
+++ resolved
@@ -36,11 +36,8 @@
   labelStep = lv_label_create(lv_scr_act(), NULL);
   lv_obj_align(labelStep, chart, LV_ALIGN_IN_BOTTOM_LEFT, 0, 0);
   lv_label_set_text(labelStep, "Steps ---");
-<<<<<<< HEAD
 
   taskRefresh = lv_task_create(RefreshTaskCallback, LV_DISP_DEF_REFR_PERIOD, LV_TASK_PRIO_MID, this);
-=======
->>>>>>> 514481ef
 }
 
 Motion::~Motion() {
@@ -61,14 +58,4 @@
                         motionController.Y() / 0x10,
                         motionController.Z() / 0x10);
   lv_obj_align(label, NULL, LV_ALIGN_IN_TOP_MID, 0, 10);
-<<<<<<< HEAD
-}
-
-bool Motion::OnButtonPushed() {
-  running = false;
-  return true;
-=======
-
-  return running;
->>>>>>> 514481ef
 }