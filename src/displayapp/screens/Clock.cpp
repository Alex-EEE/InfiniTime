#include "Clock.h"

#include <date/date.h>
#include <lvgl/lvgl.h>
#include <cstdio>
#include "BatteryIcon.h"
#include "BleIcon.h"
#include "NotificationIcon.h"
#include "Symbols.h"
#include "components/battery/BatteryController.h"
#include "components/motion/MotionController.h"
#include "components/ble/BleController.h"
#include "components/ble/NotificationManager.h"
#include "../DisplayApp.h"
#include "WatchFaceDigital.h"
#include "WatchFaceAnalog.h"
#include "PineTimeStyle.h"

using namespace Pinetime::Applications::Screens;

Clock::Clock(DisplayApp* app,
             Controllers::DateTime& dateTimeController,
             Controllers::Battery& batteryController,
             Controllers::Ble& bleController,
             Controllers::NotificationManager& notificatioManager,
             Controllers::Settings& settingsController,
             Controllers::HeartRateController& heartRateController,
             Controllers::MotionController& motionController)
  : Screen(app),
    dateTimeController {dateTimeController},
    batteryController {batteryController},
    bleController {bleController},
    notificatioManager {notificatioManager},
    settingsController {settingsController},
    heartRateController {heartRateController},
    motionController {motionController},
<<<<<<< HEAD
    screens {app,
             settingsController.GetClockFace(),
             {
               [this]() -> std::unique_ptr<Screen> {
                 return WatchFaceDigitalScreen();
               },
               [this]() -> std::unique_ptr<Screen> {
                 return WatchFaceAnalogScreen();
               },
               [this]() -> std::unique_ptr<Screen> {
                 return PineTimeStyleScreen();
               },
               // Examples for more watch faces
               //[this]() -> std::unique_ptr<Screen> { return WatchFaceMinimalScreen(); },
               //[this]() -> std::unique_ptr<Screen> { return WatchFaceCustomScreen(); }
             },
             Screens::ScreenListModes::LongPress} {

=======
    screen {[this, &settingsController]() {
      switch (settingsController.GetClockFace()) {
        case 0:
          return WatchFaceDigitalScreen();
          break;
        case 1:
          return WatchFaceAnalogScreen();
          break;
      }
      return WatchFaceDigitalScreen();
    }()} {
>>>>>>> e90e8c74
  settingsController.SetAppMenu(0);
}

Clock::~Clock() {
  lv_obj_clean(lv_scr_act());
}

bool Clock::Refresh() {
  screen->Refresh();
  return running;
}

bool Clock::OnTouchEvent(Pinetime::Applications::TouchEvents event) {
  return screen->OnTouchEvent(event);
}

std::unique_ptr<Screen> Clock::WatchFaceDigitalScreen() {
  return std::make_unique<Screens::WatchFaceDigital>(app,
                                                     dateTimeController,
                                                     batteryController,
                                                     bleController,
                                                     notificatioManager,
                                                     settingsController,
                                                     heartRateController,
                                                     motionController);
}

std::unique_ptr<Screen> Clock::WatchFaceAnalogScreen() {
  return std::make_unique<Screens::WatchFaceAnalog>(
    app, dateTimeController, batteryController, bleController, notificatioManager, settingsController);
}

std::unique_ptr<Screen> Clock::PineTimeStyleScreen() {
  return std::make_unique<Screens::PineTimeStyle>(app,
                                                     dateTimeController,
                                                     batteryController,
                                                     bleController,
                                                     notificatioManager,
                                                     settingsController,
                                                     heartRateController);
}

/*
// Examples for more watch faces
std::unique_ptr<Screen> Clock::WatchFaceMinimalScreen() {
  return std::make_unique<Screens::WatchFaceMinimal>(app, dateTimeController, batteryController, bleController, notificatioManager,
settingsController);
}

std::unique_ptr<Screen> Clock::WatchFaceCustomScreen() {
  return std::make_unique<Screens::WatchFaceCustom>(app, dateTimeController, batteryController, bleController, notificatioManager,
settingsController);
}
*/<|MERGE_RESOLUTION|>--- conflicted
+++ resolved
@@ -34,26 +34,6 @@
     settingsController {settingsController},
     heartRateController {heartRateController},
     motionController {motionController},
-<<<<<<< HEAD
-    screens {app,
-             settingsController.GetClockFace(),
-             {
-               [this]() -> std::unique_ptr<Screen> {
-                 return WatchFaceDigitalScreen();
-               },
-               [this]() -> std::unique_ptr<Screen> {
-                 return WatchFaceAnalogScreen();
-               },
-               [this]() -> std::unique_ptr<Screen> {
-                 return PineTimeStyleScreen();
-               },
-               // Examples for more watch faces
-               //[this]() -> std::unique_ptr<Screen> { return WatchFaceMinimalScreen(); },
-               //[this]() -> std::unique_ptr<Screen> { return WatchFaceCustomScreen(); }
-             },
-             Screens::ScreenListModes::LongPress} {
-
-=======
     screen {[this, &settingsController]() {
       switch (settingsController.GetClockFace()) {
         case 0:
@@ -62,10 +42,12 @@
         case 1:
           return WatchFaceAnalogScreen();
           break;
+        case 2:
+          return PineTimeStyleScreen();
+          break;
       }
       return WatchFaceDigitalScreen();
     }()} {
->>>>>>> e90e8c74
   settingsController.SetAppMenu(0);
 }
 
