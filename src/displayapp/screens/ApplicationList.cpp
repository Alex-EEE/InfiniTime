#include "ApplicationList.h"
#include <lvgl/lvgl.h>
#include <array>
#include "Symbols.h"
#include "Tile.h"
#include "displayapp/Apps.h"
#include "../DisplayApp.h"

using namespace Pinetime::Applications::Screens;

ApplicationList::ApplicationList(Pinetime::Applications::DisplayApp* app,
                                 Pinetime::Controllers::Settings& settingsController,
                                 Pinetime::Controllers::Battery& batteryController,
                                 Controllers::DateTime& dateTimeController)
  : Screen(app),
    settingsController {settingsController},
    batteryController {batteryController},
    dateTimeController {dateTimeController},
    screens {app,
             settingsController.GetAppMenu(),
             {
               [this]() -> std::unique_ptr<Screen> {
                 return CreateScreen1();
               },
               [this]() -> std::unique_ptr<Screen> {
                 return CreateScreen2();
               },
               //[this]() -> std::unique_ptr<Screen> { return CreateScreen3(); }
             },
             Screens::ScreenListModes::UpDown} {
}

ApplicationList::~ApplicationList() {
  lv_obj_clean(lv_scr_act());
}

bool ApplicationList::Refresh() {
  if (running)
    running = screens.Refresh();
  return running;
}

bool ApplicationList::OnTouchEvent(Pinetime::Applications::TouchEvents event) {
  return screens.OnTouchEvent(event);
}

std::unique_ptr<Screen> ApplicationList::CreateScreen1() {
<<<<<<< HEAD
  std::array<Screens::Tile::Applications, 6> applications {
          {
            {Symbols::stopWatch,    Apps::StopWatch},
            {Symbols::music,        Apps::Music},
            {Symbols::map,          Apps::Navigation},
            {Symbols::shoe,         Apps::Steps},
            {Symbols::heartBeat,    Apps::HeartRate},
            {"",                    Apps::None},
          }
  };
=======
  std::array<Screens::Tile::Applications, 6> applications {{
    {Symbols::stopWatch, Apps::StopWatch},
    {Symbols::music, Apps::Music},
    {Symbols::map, Apps::Navigation},
    {Symbols::shoe, Apps::Motion},
    {Symbols::heartBeat, Apps::HeartRate},
    {"", Apps::None},
  }};
>>>>>>> eedff2c0

  return std::make_unique<Screens::Tile>(0, 2, app, settingsController, batteryController, dateTimeController, applications);
}

std::unique_ptr<Screen> ApplicationList::CreateScreen2() {
<<<<<<< HEAD
  std::array<Screens::Tile::Applications, 6> applications {
          {
            {Symbols::paintbrush,   Apps::Paint},
            {Symbols::paddle,       Apps::Paddle},
            {"2",                   Apps::Twos},
            {"M",                   Apps::Motion},
            {"",                    Apps::None},
            {"",                    Apps::None},
          }
  };
=======
  std::array<Screens::Tile::Applications, 6> applications {{
    {Symbols::paintbrush, Apps::Paint},
    {Symbols::paddle, Apps::Paddle},
    {"2", Apps::Twos},
    {"", Apps::None},
    {"", Apps::None},
    {"", Apps::None},
  }};
>>>>>>> eedff2c0

  return std::make_unique<Screens::Tile>(1, 2, app, settingsController, batteryController, dateTimeController, applications);
}

/*std::unique_ptr<Screen> ApplicationList::CreateScreen3() {
  std::array<Screens::Tile::Applications, 6> applications {
          {{"A", Apps::Meter},
           {"B", Apps::Navigation},
           {"C", Apps::Clock},
           {"D", Apps::Music},
           {"E", Apps::SysInfo},
           {"F", Apps::Brightness}
          }
  };

  return std::make_unique<Screens::Tile>(2, 3, app, settingsController, batteryController, dateTimeController, applications);
}*/<|MERGE_RESOLUTION|>--- conflicted
+++ resolved
@@ -45,53 +45,27 @@
 }
 
 std::unique_ptr<Screen> ApplicationList::CreateScreen1() {
-<<<<<<< HEAD
-  std::array<Screens::Tile::Applications, 6> applications {
-          {
-            {Symbols::stopWatch,    Apps::StopWatch},
-            {Symbols::music,        Apps::Music},
-            {Symbols::map,          Apps::Navigation},
-            {Symbols::shoe,         Apps::Steps},
-            {Symbols::heartBeat,    Apps::HeartRate},
-            {"",                    Apps::None},
-          }
-  };
-=======
   std::array<Screens::Tile::Applications, 6> applications {{
     {Symbols::stopWatch, Apps::StopWatch},
     {Symbols::music, Apps::Music},
     {Symbols::map, Apps::Navigation},
-    {Symbols::shoe, Apps::Motion},
+    {Symbols::shoe, Apps::Steps},
     {Symbols::heartBeat, Apps::HeartRate},
     {"", Apps::None},
   }};
->>>>>>> eedff2c0
 
   return std::make_unique<Screens::Tile>(0, 2, app, settingsController, batteryController, dateTimeController, applications);
 }
 
 std::unique_ptr<Screen> ApplicationList::CreateScreen2() {
-<<<<<<< HEAD
-  std::array<Screens::Tile::Applications, 6> applications {
-          {
-            {Symbols::paintbrush,   Apps::Paint},
-            {Symbols::paddle,       Apps::Paddle},
-            {"2",                   Apps::Twos},
-            {"M",                   Apps::Motion},
-            {"",                    Apps::None},
-            {"",                    Apps::None},
-          }
-  };
-=======
   std::array<Screens::Tile::Applications, 6> applications {{
     {Symbols::paintbrush, Apps::Paint},
     {Symbols::paddle, Apps::Paddle},
     {"2", Apps::Twos},
-    {"", Apps::None},
+    {"M", Apps::Motion},
     {"", Apps::None},
     {"", Apps::None},
   }};
->>>>>>> eedff2c0
 
   return std::make_unique<Screens::Tile>(1, 2, app, settingsController, batteryController, dateTimeController, applications);
 }
