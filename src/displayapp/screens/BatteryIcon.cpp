--- conflicted
+++ resolved
@@ -4,13 +4,8 @@
 
 using namespace Pinetime::Applications::Screens;
 
-<<<<<<< HEAD
 const char* BatteryIcon::GetBatteryIcon(uint8_t batteryPercent) {
-  if (batteryPercent > 90)
-=======
-const char* BatteryIcon::GetBatteryIcon(int batteryPercent) {
   if (batteryPercent > 87)
->>>>>>> 84a6c88e
     return Symbols::batteryFull;
   if (batteryPercent > 62)
     return Symbols::batteryThreeQuarter;
