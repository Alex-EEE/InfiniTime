#pragma once

#include <lvgl/src/lv_core/lv_obj.h>
#include <chrono>
#include <cstdint>
#include <memory>
#include <components/heartrate/HeartRateController.h>
#include "displayapp/screens/Screen.h"
#include "components/datetime/DateTimeController.h"

namespace Pinetime {
  namespace Controllers {
    class Settings;
    class Battery;
    class Ble;
    class NotificationManager;
    class MotionController;
  }

  namespace Applications {
    namespace Screens {
      class Clock : public Screen {
      public:
        Clock(DisplayApp* app,
              Controllers::DateTime& dateTimeController,
              Controllers::Battery& batteryController,
              Controllers::Ble& bleController,
              Controllers::NotificationManager& notificatioManager,
              Controllers::Settings& settingsController,
              Controllers::HeartRateController& heartRateController,
              Controllers::MotionController& motionController,
              Controllers::FS& filesystem);
        ~Clock() override;

        bool OnTouchEvent(TouchEvents event) override;
        bool OnButtonPushed() override;

      private:
        Controllers::DateTime& dateTimeController;
        Controllers::Battery& batteryController;
        Controllers::Ble& bleController;
        Controllers::NotificationManager& notificatioManager;
        Controllers::Settings& settingsController;
        Controllers::HeartRateController& heartRateController;
        Controllers::MotionController& motionController;
        Controllers::FS& filesystem;

        std::unique_ptr<Screen> screen;
        std::unique_ptr<Screen> WatchFaceDigitalScreen();
        std::unique_ptr<Screen> WatchFaceAnalogScreen();
        std::unique_ptr<Screen> WatchFacePineTimeStyleScreen();
        std::unique_ptr<Screen> WatchFaceTerminalScreen();
<<<<<<< HEAD
        std::unique_ptr<Screen> WatchFaceInfineatScreen();
=======
        std::unique_ptr<Screen> WatchFaceCasioStyleG7710();
>>>>>>> 50b98798
      };
    }
  }
}<|MERGE_RESOLUTION|>--- conflicted
+++ resolved
@@ -50,11 +50,8 @@
         std::unique_ptr<Screen> WatchFaceAnalogScreen();
         std::unique_ptr<Screen> WatchFacePineTimeStyleScreen();
         std::unique_ptr<Screen> WatchFaceTerminalScreen();
-<<<<<<< HEAD
         std::unique_ptr<Screen> WatchFaceInfineatScreen();
-=======
         std::unique_ptr<Screen> WatchFaceCasioStyleG7710();
->>>>>>> 50b98798
       };
     }
   }
