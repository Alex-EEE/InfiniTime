--- conflicted
+++ resolved
@@ -37,16 +37,10 @@
                            Modes mode,
                            Pinetime::Controllers::AlertNotificationService& alertNotificationService);
           ~NotificationItem();
-<<<<<<< HEAD
-          void OnAcceptIncomingCall(lv_event_t event);
-          void OnMuteIncomingCall(lv_event_t event);
-          void OnRejectIncomingCall(lv_event_t event);
-=======
           bool IsRunning() const {
             return running;
           }
           void OnCallButtonEvent(lv_obj_t*, lv_event_t event);
->>>>>>> ee44b6ff
 
         private:
           uint8_t notifNr = 0;
