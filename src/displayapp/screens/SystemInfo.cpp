#include "SystemInfo.h"
#include <lvgl/lvgl.h>
#include "../DisplayApp.h"
#include "Label.h"
#include "Version.h"
#include "BootloaderVersion.h"
#include "components/battery/BatteryController.h"
#include "components/ble/BleController.h"
#include "components/brightness/BrightnessController.h"
#include "components/datetime/DateTimeController.h"
#include "components/motion/MotionController.h"
#include "drivers/Watchdog.h"

using namespace Pinetime::Applications::Screens;

namespace {
  const char* ToString(const Pinetime::Controllers::MotionController::DeviceTypes deviceType) {
    switch (deviceType) {
      case Pinetime::Controllers::MotionController::DeviceTypes::BMA421:
        return "BMA421";
      case Pinetime::Controllers::MotionController::DeviceTypes::BMA425:
        return "BMA425";
      case Pinetime::Controllers::MotionController::DeviceTypes::Unknown:
        return "???";
    }
    return "???";
  }
}

SystemInfo::SystemInfo(Pinetime::Applications::DisplayApp* app,
                       Pinetime::Controllers::DateTime& dateTimeController,
                       Pinetime::Controllers::Battery& batteryController,
                       Pinetime::Controllers::BrightnessController& brightnessController,
                       Pinetime::Controllers::Ble& bleController,
                       Pinetime::Drivers::WatchdogView& watchdog,
                       Pinetime::Controllers::MotionController& motionController)
  : Screen(app),
    dateTimeController {dateTimeController},
    batteryController {batteryController},
    brightnessController {brightnessController},
    bleController {bleController},
    watchdog {watchdog},
    motionController{motionController},
    screens {app,
             0,
             {[this]() -> std::unique_ptr<Screen> {
                return CreateScreen1();
              },
              [this]() -> std::unique_ptr<Screen> {
                return CreateScreen2();
              },
              [this]() -> std::unique_ptr<Screen> {
                return CreateScreen3();
              },
              [this]() -> std::unique_ptr<Screen> {
                return CreateScreen4();
              },
              [this]() -> std::unique_ptr<Screen> {
                return CreateScreen5();
              }},
             Screens::ScreenListModes::UpDown} {
}

SystemInfo::~SystemInfo() {
  lv_obj_clean(lv_scr_act());
}

<<<<<<< HEAD
bool SystemInfo::OnButtonPushed() {
  running = false;
  return true;
=======
bool SystemInfo::Refresh() {
  if (running) {
    screens.Refresh();
  }
  return running;
>>>>>>> 514481ef
}

bool SystemInfo::OnTouchEvent(Pinetime::Applications::TouchEvents event) {
  return screens.OnTouchEvent(event);
}

std::unique_ptr<Screen> SystemInfo::CreateScreen1() {
  lv_obj_t* label = lv_label_create(lv_scr_act(), nullptr);
  lv_label_set_recolor(label, true);
  lv_label_set_text_fmt(label,
                        "#FFFF00 InfiniTime#\n\n"
                        "#444444 Version# %ld.%ld.%ld\n"
                        "#444444 Short Ref# %s\n"
                        "#444444 Build date#\n"
                        "%s\n"
                        "%s\n\n"
                        "#444444 Bootloader# %s",
                        Version::Major(),
                        Version::Minor(),
                        Version::Patch(),
                        Version::GitCommitHash(),
                        __DATE__,
                        __TIME__,
                        BootloaderVersion::VersionString());
  lv_label_set_align(label, LV_LABEL_ALIGN_CENTER);
  lv_obj_align(label, lv_scr_act(), LV_ALIGN_CENTER, 0, 0);
  return std::make_unique<Screens::Label>(0, 5, app, label);
}

std::unique_ptr<Screen> SystemInfo::CreateScreen2() {
  auto batteryPercent = batteryController.PercentRemaining();
  auto resetReason = [this]() {
    switch (watchdog.ResetReason()) {
      case Drivers::Watchdog::ResetReasons::Watchdog:
        return "wtdg";
      case Drivers::Watchdog::ResetReasons::HardReset:
        return "hardr";
      case Drivers::Watchdog::ResetReasons::NFC:
        return "nfc";
      case Drivers::Watchdog::ResetReasons::SoftReset:
        return "softr";
      case Drivers::Watchdog::ResetReasons::CpuLockup:
        return "cpulock";
      case Drivers::Watchdog::ResetReasons::SystemOff:
        return "off";
      case Drivers::Watchdog::ResetReasons::LpComp:
        return "lpcomp";
      case Drivers::Watchdog::ResetReasons::DebugInterface:
        return "dbg";
      case Drivers::Watchdog::ResetReasons::ResetPin:
        return "rst";
      default:
        return "?";
    }
  }();

  // uptime
  static constexpr uint32_t secondsInADay = 60 * 60 * 24;
  static constexpr uint32_t secondsInAnHour = 60 * 60;
  static constexpr uint32_t secondsInAMinute = 60;
  uint32_t uptimeSeconds = dateTimeController.Uptime().count();
  uint32_t uptimeDays = (uptimeSeconds / secondsInADay);
  uptimeSeconds = uptimeSeconds % secondsInADay;
  uint32_t uptimeHours = uptimeSeconds / secondsInAnHour;
  uptimeSeconds = uptimeSeconds % secondsInAnHour;
  uint32_t uptimeMinutes = uptimeSeconds / secondsInAMinute;
  uptimeSeconds = uptimeSeconds % secondsInAMinute;
  // TODO handle more than 100 days of uptime

  lv_obj_t* label = lv_label_create(lv_scr_act(), nullptr);
  lv_label_set_recolor(label, true);
  lv_label_set_text_fmt(label,
                        "#444444 Date# %02d/%02d/%04d\n"
                        "#444444 Time# %02d:%02d:%02d\n"
                        "#444444 Uptime#\n %02lud %02lu:%02lu:%02lu\n"
                        "#444444 Battery# %d%%/%03imV\n"
                        "#444444 Backlight# %s\n"
                        "#444444 Last reset# %s\n"
                        "#444444 Accel.# %s\n",
                        dateTimeController.Day(),
                        static_cast<uint8_t>(dateTimeController.Month()),
                        dateTimeController.Year(),
                        dateTimeController.Hours(),
                        dateTimeController.Minutes(),
                        dateTimeController.Seconds(),
                        uptimeDays,
                        uptimeHours,
                        uptimeMinutes,
                        uptimeSeconds,
                        batteryPercent,
                        batteryController.Voltage(),
                        brightnessController.ToString(),
                        resetReason,
                        ToString(motionController.DeviceType()));
  lv_obj_align(label, lv_scr_act(), LV_ALIGN_CENTER, 0, 0);
  return std::make_unique<Screens::Label>(1, 5, app, label);
}

std::unique_ptr<Screen> SystemInfo::CreateScreen3() {
  lv_mem_monitor_t mon;
  lv_mem_monitor(&mon);

  lv_obj_t* label = lv_label_create(lv_scr_act(), nullptr);
  lv_label_set_recolor(label, true);
  auto& bleAddr = bleController.Address();
  lv_label_set_text_fmt(label,
                        "#444444 BLE MAC#\n"
                        " %02x:%02x:%02x:%02x:%02x:%02x"
                        "\n"
                        "#444444 LVGL Memory#\n"
                        " #444444 used# %d (%d%%)\n"
                        " #444444 max used# %lu\n"
                        " #444444 frag# %d%%\n"
                        " #444444 free# %d"
                        "\n"
                        "#444444 Steps# %i",
                        bleAddr[5],
                        bleAddr[4],
                        bleAddr[3],
                        bleAddr[2],
                        bleAddr[1],
                        bleAddr[0],
                        static_cast<int>(mon.total_size - mon.free_size),
                        mon.used_pct,
                        mon.max_used,
                        mon.frag_pct,
                        static_cast<int>(mon.free_biggest_size),
                        0);
  lv_obj_align(label, lv_scr_act(), LV_ALIGN_CENTER, 0, 0);
  return std::make_unique<Screens::Label>(2, 5, app, label);
}

bool SystemInfo::sortById(const TaskStatus_t& lhs, const TaskStatus_t& rhs) {
  return lhs.xTaskNumber < rhs.xTaskNumber;
}

std::unique_ptr<Screen> SystemInfo::CreateScreen4() {
  TaskStatus_t tasksStatus[7];
  lv_obj_t* infoTask = lv_table_create(lv_scr_act(), NULL);
  lv_table_set_col_cnt(infoTask, 4);
  lv_table_set_row_cnt(infoTask, 8);
  lv_obj_set_pos(infoTask, 0, 10);

  lv_table_set_cell_value(infoTask, 0, 0, "#");
  lv_table_set_col_width(infoTask, 0, 30);
  lv_table_set_cell_value(infoTask, 0, 1, "S"); // State
  lv_table_set_col_width(infoTask, 1, 30);
  lv_table_set_cell_value(infoTask, 0, 2, "Task");
  lv_table_set_col_width(infoTask, 2, 80);
  lv_table_set_cell_value(infoTask, 0, 3, "Free");
  lv_table_set_col_width(infoTask, 3, 90);

  auto nb = uxTaskGetSystemState(tasksStatus, 7, nullptr);
  std::sort(tasksStatus, tasksStatus + nb, sortById);
  for (uint8_t i = 0; i < nb; i++) {

    lv_table_set_cell_value(infoTask, i + 1, 0, std::to_string(tasksStatus[i].xTaskNumber).c_str());
    char state[2] = {0};
    switch (tasksStatus[i].eCurrentState) {
      case eReady:
      case eRunning:
        state[0] = 'R';
        break;
      case eBlocked:
        state[0] = 'B';
        break;
      case eSuspended:
        state[0] = 'S';
        break;
      case eDeleted:
        state[0] = 'D';
        break;
      default:
        state[0] = 'I'; // Invalid
        break;
    }
    lv_table_set_cell_value(infoTask, i + 1, 1, state);
    lv_table_set_cell_value(infoTask, i + 1, 2, tasksStatus[i].pcTaskName);
    if (tasksStatus[i].usStackHighWaterMark < 20) {
      std::string str1 = std::to_string(tasksStatus[i].usStackHighWaterMark) + " low";
      lv_table_set_cell_value(infoTask, i + 1, 3, str1.c_str());
    } else {
      lv_table_set_cell_value(infoTask, i + 1, 3, std::to_string(tasksStatus[i].usStackHighWaterMark).c_str());
    }
  }
  return std::make_unique<Screens::Label>(3, 5, app, infoTask);
}

std::unique_ptr<Screen> SystemInfo::CreateScreen5() {
  lv_obj_t* label = lv_label_create(lv_scr_act(), nullptr);
  lv_label_set_recolor(label, true);
  lv_label_set_text_static(label,
                           "Software Licensed\n"
                           "under the terms of\n"
                           "the GNU General\n"
                           "Public License v3\n"
                           "#444444 Source code#\n"
                           "#FFFF00 https://github.com/#\n"
                           "#FFFF00 JF002/InfiniTime#");
  lv_label_set_align(label, LV_LABEL_ALIGN_CENTER);
  lv_obj_align(label, lv_scr_act(), LV_ALIGN_CENTER, 0, 0);
  return std::make_unique<Screens::Label>(4, 5, app, label);
}<|MERGE_RESOLUTION|>--- conflicted
+++ resolved
@@ -63,19 +63,6 @@
 
 SystemInfo::~SystemInfo() {
   lv_obj_clean(lv_scr_act());
-}
-
-<<<<<<< HEAD
-bool SystemInfo::OnButtonPushed() {
-  running = false;
-  return true;
-=======
-bool SystemInfo::Refresh() {
-  if (running) {
-    screens.Refresh();
-  }
-  return running;
->>>>>>> 514481ef
 }
 
 bool SystemInfo::OnTouchEvent(Pinetime::Applications::TouchEvents event) {
