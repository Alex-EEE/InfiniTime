--- conflicted
+++ resolved
@@ -1,6 +1,7 @@
 #include "Notifications.h"
 #include <displayapp/DisplayApp.h>
 #include "components/ble/MusicService.h"
+#include "components/ble/AlertNotificationService.h"
 #include "Symbols.h"
 
 using namespace Pinetime::Applications::Screens;
@@ -35,18 +36,13 @@
   }
 
   if(mode == Modes::Preview) {
-    
+
     timeoutLine = lv_line_create(lv_scr_act(), nullptr);
 
-<<<<<<< HEAD
-    timeoutLine = lv_line_create(lv_scr_act(), nullptr);
-    lv_line_set_style(timeoutLine, LV_LINE_STYLE_MAIN, &style_line);
-=======
     lv_obj_set_style_local_line_width(timeoutLine, LV_LINE_PART_MAIN, LV_STATE_DEFAULT, 3);
     lv_obj_set_style_local_line_color(timeoutLine, LV_LINE_PART_MAIN, LV_STATE_DEFAULT, LV_COLOR_WHITE);
     lv_obj_set_style_local_line_rounded(timeoutLine, LV_LINE_PART_MAIN, LV_STATE_DEFAULT, true);
 
->>>>>>> 3fe3f062
     lv_line_set_points(timeoutLine, timeoutLinePoints, 2);
     timeoutTickCountStart = xTaskGetTickCount();
     timeoutTickCountEnd = timeoutTickCountStart + (5*1024);
@@ -138,14 +134,13 @@
 }
 
 namespace {
-  static void AcceptIncomingCallEventHandler(lv_obj_t *obj, lv_event_t event) {
-    auto* item = static_cast<Notifications::NotificationItem *>(obj->user_data);
+  static void AcceptIncomingCallEventHandler(lv_obj_t* obj, lv_event_t event) {
+    auto* item = static_cast<Notifications::NotificationItem*>(obj->user_data);
     item->OnAcceptIncomingCall(event);
   }
 
-<<<<<<< HEAD
-  static void MuteIncomingCallEventHandler(lv_obj_t *obj, lv_event_t event) {
-    auto* item = static_cast<Notifications::NotificationItem *>(obj->user_data);
+  static void MuteIncomingCallEventHandler(lv_obj_t* obj, lv_event_t event) {
+    auto* item = static_cast<Notifications::NotificationItem*>(obj->user_data);
     item->OnMuteIncomingCall(event);
   }
 
@@ -155,131 +150,14 @@
   }
 }
 
-Notifications::NotificationItem::NotificationItem(const char *title,
-                                                  const char *msg,
-                                                  uint8_t notifNr,
-                                                  Controllers::NotificationManager::Categories category,
-                                                  uint8_t notifNb,
-                                                  Modes mode,
-                                                  Pinetime::Controllers::AlertNotificationService& alertNotificationService)
-        : notifNr{notifNr}, notifNb{notifNb}, mode{mode}, alertNotificationService{alertNotificationService} {
-  container1 = lv_cont_create(lv_scr_act(), nullptr);
-  static lv_style_t contStyle;
-  lv_style_copy(&contStyle, lv_cont_get_style(container1, LV_CONT_STYLE_MAIN));
-  contStyle.body.padding.inner = 20;
-  lv_cont_set_style(container1, LV_CONT_STYLE_MAIN, &contStyle);
-  lv_obj_set_width(container1, LV_HOR_RES);
-  lv_obj_set_height(container1, LV_VER_RES);
-  lv_obj_set_pos(container1, 0, 0);
-  lv_cont_set_layout(container1, LV_LAYOUT_OFF);
-  lv_cont_set_fit2(container1, LV_FIT_FLOOD, LV_FIT_FLOOD);
-
-  t1 = lv_label_create(container1, nullptr);
-  static lv_style_t titleStyle;
-  static lv_style_t textStyle;
-  static lv_style_t bottomStyle;
-  lv_style_copy(&titleStyle, lv_label_get_style(t1, LV_LABEL_STYLE_MAIN));
-  lv_style_copy(&textStyle, lv_label_get_style(t1, LV_LABEL_STYLE_MAIN));
-  lv_style_copy(&bottomStyle, lv_label_get_style(t1, LV_LABEL_STYLE_MAIN));
-  titleStyle.body.padding.inner = 5;
-  titleStyle.body.grad_color = LV_COLOR_GRAY;
-  titleStyle.body.main_color = LV_COLOR_GRAY;
-  titleStyle.body.radius = 20;
-  textStyle.body.border.part = LV_BORDER_NONE;
-  textStyle.body.padding.inner = 5;
-
-  bottomStyle.body.main_color = LV_COLOR_GREEN;
-  bottomStyle.body.grad_color = LV_COLOR_GREEN;
-  bottomStyle.body.border.part = LV_BORDER_TOP;
-  bottomStyle.body.border.color = LV_COLOR_RED;
-
-  lv_label_set_style(t1, LV_LABEL_STYLE_MAIN, &titleStyle);
-  lv_label_set_long_mode(t1, LV_LABEL_LONG_BREAK);
-  lv_label_set_body_draw(t1, true);
-  lv_obj_set_width(t1, LV_HOR_RES - (titleStyle.body.padding.left + titleStyle.body.padding.right));
-  lv_label_set_text(t1, title);
-  static constexpr int16_t offscreenOffset = -20 ;
-  lv_obj_set_pos(t1, titleStyle.body.padding.left, offscreenOffset);
-
-  auto titleHeight = lv_obj_get_height(t1);
-
-  switch(category) {
-    default: {
-      l1 = lv_label_create(container1, nullptr);
-      lv_label_set_style(l1, LV_LABEL_STYLE_MAIN, &textStyle);
-      lv_obj_set_pos(l1, textStyle.body.padding.left,
-                     titleHeight + offscreenOffset + textStyle.body.padding.bottom +
-                     textStyle.body.padding.top);
-
-      lv_label_set_long_mode(l1, LV_LABEL_LONG_BREAK);
-      lv_label_set_body_draw(l1, true);
-      lv_obj_set_width(l1, LV_HOR_RES - (textStyle.body.padding.left + textStyle.body.padding.right));
-      lv_label_set_text(l1, msg);
-    }
-    break;
-    case Controllers::NotificationManager::Categories::IncomingCall: {
-      l1 = lv_label_create(container1, nullptr);
-      lv_label_set_style(l1, LV_LABEL_STYLE_MAIN, &textStyle);
-      lv_obj_set_pos(l1, textStyle.body.padding.left,
-                     titleHeight + offscreenOffset + textStyle.body.padding.bottom +
-                     textStyle.body.padding.top);
-
-      lv_label_set_long_mode(l1, LV_LABEL_LONG_BREAK);
-      lv_label_set_body_draw(l1, true);
-      lv_obj_set_width(l1, LV_HOR_RES - (textStyle.body.padding.left + textStyle.body.padding.right));
-      lv_label_set_text(l1, "Incoming call from ");
-      auto l1Height = lv_obj_get_height(l1);
-
-      l2 = lv_label_create(container1, nullptr);
-      lv_label_set_style(l2, LV_LABEL_STYLE_MAIN, &textStyle);
-      lv_obj_set_pos(l2, textStyle.body.padding.left,
-                     titleHeight + l1Height + offscreenOffset + (textStyle.body.padding.bottom*2) +
-                         (textStyle.body.padding.top*2));
-      lv_label_set_long_mode(l2, LV_LABEL_LONG_BREAK);
-      lv_label_set_body_draw(l2, true);
-      lv_obj_set_width(l2, LV_HOR_RES - (textStyle.body.padding.left + textStyle.body.padding.right));
-      lv_label_set_text(l2, msg);
-
-      bt_accept = lv_btn_create(container1, nullptr);
-      bt_accept->user_data = this;
-      lv_obj_set_event_cb(bt_accept, AcceptIncomingCallEventHandler);
-      lv_obj_set_size(bt_accept, LV_HOR_RES / 3, 80);
-      lv_obj_align(bt_accept, lv_scr_act(), LV_ALIGN_IN_BOTTOM_LEFT, 0, -20);
-      label_accept = lv_label_create(bt_accept, nullptr);
-      lv_label_set_text(label_accept, Symbols::phone);
-
-      bt_reject = lv_btn_create(container1, nullptr);
-      bt_reject->user_data = this;
-      lv_obj_set_event_cb(bt_reject, RejectIncomingCallEventHandler);
-      lv_obj_set_size(bt_reject, LV_HOR_RES / 3, 80);
-      lv_obj_align(bt_reject, lv_scr_act(), LV_ALIGN_IN_BOTTOM_RIGHT, 0, -20);
-      label_reject = lv_label_create(bt_reject, nullptr);
-      lv_label_set_text(label_reject, Symbols::phoneSlash);
-
-      bt_mute = lv_btn_create(container1, nullptr);
-      bt_mute->user_data = this;
-      lv_obj_set_event_cb(bt_mute, MuteIncomingCallEventHandler);
-      lv_obj_set_size(bt_mute, LV_HOR_RES / 3, 80);
-      lv_obj_align(bt_mute, lv_scr_act(), LV_ALIGN_IN_BOTTOM_MID, 0, -20);
-      label_mute = lv_label_create(bt_mute, nullptr);
-      lv_label_set_text(label_mute, Symbols::volumMute);
-    }
-  }
-
-  if(mode == Modes::Normal) {
-    if(notifNr < notifNb) {
-      bottomPlaceholder = lv_label_create(container1, nullptr);
-      lv_label_set_style(bottomPlaceholder, LV_LABEL_STYLE_MAIN, &titleStyle);
-      lv_label_set_long_mode(bottomPlaceholder, LV_LABEL_LONG_BREAK);
-      lv_label_set_body_draw(bottomPlaceholder, true);
-      lv_obj_set_width(bottomPlaceholder, LV_HOR_RES - (titleStyle.body.padding.left + titleStyle.body.padding.right));
-      lv_label_set_text(bottomPlaceholder, " ");
-      lv_obj_set_pos(bottomPlaceholder, titleStyle.body.padding.left, LV_VER_RES - 5);
-    }
-  }
-=======
-Notifications::NotificationItem::NotificationItem(const char *title, const char *msg, uint8_t notifNr, uint8_t notifNb, Modes mode)
-        : notifNr{notifNr}, notifNb{notifNb}, mode{mode} {
+  Notifications::NotificationItem::NotificationItem(const char *title,
+                                                    const char *msg,
+                                                    uint8_t notifNr,
+                                                    Controllers::NotificationManager::Categories category,
+                                                    uint8_t notifNb,
+                                                    Modes mode,
+                                                    Pinetime::Controllers::AlertNotificationService& alertNotificationService)
+    : notifNr{notifNr}, notifNb{notifNb}, mode{mode}, alertNotificationService{alertNotificationService} {
 
   lv_obj_t* container1 = lv_cont_create(lv_scr_act(), NULL);
 
@@ -291,32 +169,82 @@
   lv_obj_set_pos(container1, 0, 50);
   lv_obj_set_width(container1, 240);
   lv_obj_set_height(container1, 190);
-  
+
   lv_cont_set_layout(container1, LV_LAYOUT_COLUMN_LEFT);
 
-  lv_obj_t* alert_count = lv_label_create(lv_scr_act(), nullptr);    
+  lv_obj_t* alert_count = lv_label_create(lv_scr_act(), nullptr);
   lv_label_set_text_fmt(alert_count, "%i/%i", notifNr, notifNb);
   lv_obj_align(alert_count, NULL, LV_ALIGN_IN_TOP_RIGHT, 0, 16);
 
   lv_obj_t* alert_type = lv_label_create(lv_scr_act(), nullptr);
-  lv_obj_set_style_local_text_color(alert_type, LV_LABEL_PART_MAIN, LV_STATE_DEFAULT, lv_color_hex(0x888888));   
+  lv_obj_set_style_local_text_color(alert_type, LV_LABEL_PART_MAIN, LV_STATE_DEFAULT, lv_color_hex(0x888888));
   lv_label_set_text(alert_type, title);
-  lv_obj_align(alert_type, NULL, LV_ALIGN_IN_TOP_LEFT, 0, -4); 
-
-  lv_obj_t* alert_subject = lv_label_create(container1, nullptr);
-  lv_obj_set_style_local_text_color(alert_subject, LV_LABEL_PART_MAIN, LV_STATE_DEFAULT, LV_COLOR_ORANGE);
-  lv_label_set_long_mode(alert_subject, LV_LABEL_LONG_BREAK);
-  lv_obj_set_width(alert_subject, LV_HOR_RES - 20);    
-  lv_label_set_text(alert_subject, msg);
-  //lv_obj_align(alert_subject, NULL, LV_ALIGN_IN_TOP_LEFT, 10, 50);
+  lv_obj_align(alert_type, NULL, LV_ALIGN_IN_TOP_LEFT, 0, -4);
+
+  /////////
+  switch(category) {
+    default: {
+      lv_obj_t* alert_subject = lv_label_create(container1, nullptr);
+      lv_obj_set_style_local_text_color(alert_subject, LV_LABEL_PART_MAIN, LV_STATE_DEFAULT, LV_COLOR_ORANGE);
+      lv_label_set_long_mode(alert_subject, LV_LABEL_LONG_BREAK);
+      lv_obj_set_width(alert_subject, LV_HOR_RES - 20);
+      lv_label_set_text(alert_subject, msg);
+    }
+    break;
+    case Controllers::NotificationManager::Categories::IncomingCall: {
+      lv_obj_t* alert_subject = lv_label_create(container1, nullptr);
+      lv_obj_set_style_local_text_color(alert_subject, LV_LABEL_PART_MAIN, LV_STATE_DEFAULT, LV_COLOR_ORANGE);
+      lv_label_set_long_mode(alert_subject, LV_LABEL_LONG_BREAK);
+      lv_obj_set_width(alert_subject, LV_HOR_RES - 20);
+      lv_label_set_text(alert_subject, "Incoming call from");
+
+      lv_obj_t* alert_caller = lv_label_create(container1, nullptr);
+      lv_obj_align(alert_caller, alert_subject, LV_ALIGN_OUT_BOTTOM_LEFT, 0, 0);
+      lv_label_set_long_mode(alert_caller, LV_LABEL_LONG_BREAK);
+      lv_obj_set_width(alert_caller, LV_HOR_RES - 20);
+      lv_label_set_text(alert_caller, msg);
+
+      lv_obj_t* callBtnContainer = lv_cont_create(container1, NULL);
+      lv_obj_set_width(callBtnContainer, 240);
+      lv_obj_set_height(callBtnContainer, 90);
+      lv_cont_set_layout(callBtnContainer, LV_LAYOUT_ROW_MID);
+
+      lv_obj_set_style_local_bg_color(callBtnContainer, LV_CONT_PART_MAIN, LV_STATE_DEFAULT, lv_color_hex(0x222222));
+      lv_obj_set_style_local_pad_all(callBtnContainer, LV_CONT_PART_MAIN, LV_STATE_DEFAULT, 0);
+      lv_obj_set_style_local_margin_top(callBtnContainer, LV_CONT_PART_MAIN, LV_STATE_DEFAULT, 40);
+      lv_obj_set_style_local_margin_left(callBtnContainer, LV_CONT_PART_MAIN, LV_STATE_DEFAULT, -8);
+      lv_obj_set_style_local_pad_inner(callBtnContainer, LV_CONT_PART_MAIN, LV_STATE_DEFAULT, 5);
+      lv_obj_set_style_local_border_width(callBtnContainer, LV_CONT_PART_MAIN, LV_STATE_DEFAULT, 0);
+
+      bt_accept = lv_btn_create(callBtnContainer, nullptr);
+      bt_accept->user_data = this;
+      lv_obj_set_event_cb(bt_accept, AcceptIncomingCallEventHandler);
+      lv_obj_set_size(bt_accept, (LV_HOR_RES / 3) - 5, 80);
+      label_accept = lv_label_create(bt_accept, nullptr);
+      lv_label_set_text(label_accept, Symbols::phone);
+
+      bt_reject = lv_btn_create(callBtnContainer, nullptr);
+      bt_reject->user_data = this;
+      lv_obj_set_event_cb(bt_reject, RejectIncomingCallEventHandler);
+      lv_obj_set_size(bt_reject, (LV_HOR_RES / 3) - 5, 80);
+      label_reject = lv_label_create(bt_reject, nullptr);
+      lv_label_set_text(label_reject, Symbols::phoneSlash);
+
+      bt_mute = lv_btn_create(callBtnContainer, nullptr);
+      bt_mute->user_data = this;
+      lv_obj_set_event_cb(bt_mute, MuteIncomingCallEventHandler);
+      lv_obj_set_size(bt_mute, (LV_HOR_RES / 3) - 5, 80);
+      label_mute = lv_label_create(bt_mute, nullptr);
+      lv_label_set_text(label_mute, Symbols::volumMute);
+    }
+    break;
+  }
 
   lv_obj_t* backgroundLabel = lv_label_create(lv_scr_act(), nullptr);
   lv_label_set_long_mode(backgroundLabel, LV_LABEL_LONG_CROP);
   lv_obj_set_size(backgroundLabel, 240, 240);
   lv_obj_set_pos(backgroundLabel, 0, 0);
   lv_label_set_text(backgroundLabel, "");
-  
->>>>>>> 3fe3f062
 }
 
 void Notifications::NotificationItem::OnAcceptIncomingCall(lv_event_t event) {
