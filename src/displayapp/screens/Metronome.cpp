#include "Metronome.h"
#include "Symbols.h"

using namespace Pinetime::Applications::Screens;

namespace {
  void eventHandler(lv_obj_t* obj, lv_event_t event) {
    auto* screen = static_cast<Metronome*>(obj->user_data);
    screen->OnEvent(obj, event);
  }

  lv_obj_t* createLabel(const char* name, lv_obj_t* reference, lv_align_t align, lv_font_t* font, uint8_t x, uint8_t y) {
    lv_obj_t* label = lv_label_create(lv_scr_act(), nullptr);
    lv_obj_set_style_local_text_font(label, LV_LABEL_PART_MAIN, LV_STATE_DEFAULT, font);
    lv_obj_set_style_local_text_color(label, LV_LABEL_PART_MAIN, LV_STATE_DEFAULT, LV_COLOR_GRAY);
    lv_label_set_text(label, name);
    lv_obj_align(label, reference, align, x, y);

    return label;
  }
}

Metronome::Metronome(DisplayApp* app, Controllers::MotorController& motorController, System::SystemTask& systemTask)
  : Screen(app), motorController {motorController}, systemTask {systemTask} {

  bpmArc = lv_arc_create(lv_scr_act(), nullptr);
  bpmArc->user_data = this;
  lv_obj_set_event_cb(bpmArc, eventHandler);
  lv_arc_set_bg_angles(bpmArc, 0, 270);
  lv_arc_set_rotation(bpmArc, 135);
  lv_arc_set_range(bpmArc, 40, 220);
  lv_arc_set_value(bpmArc, bpm);
  lv_obj_set_size(bpmArc, 210, 210);
  lv_arc_set_adjustable(bpmArc, true);
  lv_obj_align(bpmArc, lv_scr_act(), LV_ALIGN_IN_TOP_MID, 0, 0);

  bpmValue = createLabel("120", bpmArc, LV_ALIGN_IN_TOP_MID, &jetbrains_mono_76, 0, 55);
  createLabel("bpm", bpmValue, LV_ALIGN_OUT_BOTTOM_MID, &jetbrains_mono_bold_20, 0, 0);

  bpmTap = lv_btn_create(lv_scr_act(), nullptr);
  bpmTap->user_data = this;
  lv_obj_set_event_cb(bpmTap, eventHandler);
  lv_obj_set_style_local_bg_opa(bpmTap, LV_BTN_PART_MAIN, LV_STATE_DEFAULT, LV_OPA_TRANSP);
  lv_obj_set_height(bpmTap, 80);
  lv_obj_align(bpmTap, bpmValue, LV_ALIGN_IN_TOP_MID, 0, 0);

  bpbDropdown = lv_dropdown_create(lv_scr_act(), nullptr);
  bpbDropdown->user_data = this;
  lv_obj_set_event_cb(bpbDropdown, eventHandler);
  lv_obj_set_style_local_pad_left(bpbDropdown, LV_DROPDOWN_PART_MAIN, LV_STATE_DEFAULT, 20);
  lv_obj_set_style_local_pad_left(bpbDropdown, LV_DROPDOWN_PART_LIST, LV_STATE_DEFAULT, 20);
  lv_obj_set_size(bpbDropdown, 115, 50);
  lv_obj_align(bpbDropdown, lv_scr_act(), LV_ALIGN_IN_BOTTOM_LEFT, 0, 0);
  lv_dropdown_set_options(bpbDropdown, "1\n2\n3\n4\n5\n6\n7\n8\n9");
  lv_dropdown_set_selected(bpbDropdown, bpb - 1);
  lv_dropdown_set_show_selected(bpbDropdown, false);
  lv_dropdown_set_text(bpbDropdown, "");

  currentBpbText = lv_label_create(bpbDropdown, nullptr);
  lv_label_set_text_fmt(currentBpbText, "%d bpb", bpb);
  lv_obj_align(currentBpbText, bpbDropdown, LV_ALIGN_CENTER, 0, 0);

  playPause = lv_btn_create(lv_scr_act(), nullptr);
  playPause->user_data = this;
  lv_obj_set_event_cb(playPause, eventHandler);
  lv_obj_set_size(playPause, 115, 50);
  lv_obj_align(playPause, lv_scr_act(), LV_ALIGN_IN_BOTTOM_RIGHT, 0, 0);
  lv_obj_set_style_local_value_str(playPause, LV_BTN_PART_MAIN, LV_STATE_DEFAULT, Symbols::play);

  app->SetTouchMode(DisplayApp::TouchModes::Polling);
}

Metronome::~Metronome() {
  app->SetTouchMode(DisplayApp::TouchModes::Gestures);
  systemTask.PushMessage(System::Messages::EnableSleeping);
  lv_obj_clean(lv_scr_act());
}

bool Metronome::Refresh() {
<<<<<<< HEAD
  if (metronomeStarted) {
    if (xTaskGetTickCount() - startTime > 60 * configTICK_RATE_HZ / bpm) {
      startTime += 60 * configTICK_RATE_HZ / bpm;
      counter--;
      if (counter == 0) {
        counter = bpb;
        motorController.SetDuration(90);
      } else {
        motorController.SetDuration(30);
=======
  switch (currentState) {
    case States::Stopped: {
      break;
    }
    case States::Running: {
      if (calculateDelta(startTime, xTaskGetTickCount()) >= (60.0 / bpm)) {
        counter--;
        startTime -= 60.0 / bpm;
        startTime = xTaskGetTickCount();
        if (counter == 0) {
          counter = bpb;
          motorController.RunForDuration(90);
        } else {
          motorController.RunForDuration(30);
        }
>>>>>>> f9319dfb
      }
    }
  }
  return running;
}

void Metronome::OnEvent(lv_obj_t* obj, lv_event_t event) {
  switch (event) {
    case LV_EVENT_VALUE_CHANGED: {
      if (obj == bpmArc) {
        bpm = lv_arc_get_value(bpmArc);
        lv_label_set_text_fmt(bpmValue, "%03d", bpm);
      } else if (obj == bpbDropdown) {
        bpb = lv_dropdown_get_selected(obj) + 1;
        lv_label_set_text_fmt(currentBpbText, "%d bpb", bpb);
        lv_obj_realign(currentBpbText);
      }
      break;
    }
    case LV_EVENT_PRESSED: {
      if (obj == bpmTap) {
        TickType_t delta = xTaskGetTickCount() - tappedTime;
        if (tappedTime != 0 && delta < configTICK_RATE_HZ * 3) {
          bpm = configTICK_RATE_HZ * 60 / delta;
          lv_arc_set_value(bpmArc, bpm);
          lv_label_set_text_fmt(bpmValue, "%03d", bpm);
        }
        tappedTime = xTaskGetTickCount();
      }
      break;
    }
    case LV_EVENT_CLICKED: {
      if (obj == playPause) {
        metronomeStarted = !metronomeStarted;
        if (metronomeStarted) {
          lv_obj_set_style_local_value_str(playPause, LV_BTN_PART_MAIN, LV_STATE_DEFAULT, Symbols::pause);
          systemTask.PushMessage(System::Messages::DisableSleeping);
          startTime = xTaskGetTickCount();
          counter = 1;
        } else {
          lv_obj_set_style_local_value_str(playPause, LV_BTN_PART_MAIN, LV_STATE_DEFAULT, Symbols::play);
          systemTask.PushMessage(System::Messages::EnableSleeping);
        }
      }
      break;
    }
    default:
      break;
  }
}<|MERGE_RESOLUTION|>--- conflicted
+++ resolved
@@ -77,33 +77,15 @@
 }
 
 bool Metronome::Refresh() {
-<<<<<<< HEAD
   if (metronomeStarted) {
     if (xTaskGetTickCount() - startTime > 60 * configTICK_RATE_HZ / bpm) {
       startTime += 60 * configTICK_RATE_HZ / bpm;
       counter--;
       if (counter == 0) {
         counter = bpb;
-        motorController.SetDuration(90);
+        motorController.RunForDuration(90);
       } else {
-        motorController.SetDuration(30);
-=======
-  switch (currentState) {
-    case States::Stopped: {
-      break;
-    }
-    case States::Running: {
-      if (calculateDelta(startTime, xTaskGetTickCount()) >= (60.0 / bpm)) {
-        counter--;
-        startTime -= 60.0 / bpm;
-        startTime = xTaskGetTickCount();
-        if (counter == 0) {
-          counter = bpb;
-          motorController.RunForDuration(90);
-        } else {
-          motorController.RunForDuration(30);
-        }
->>>>>>> f9319dfb
+        motorController.RunForDuration(30);
       }
     }
   }
