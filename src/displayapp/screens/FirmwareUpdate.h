#pragma once

#include "Screen.h"
#include <lvgl/src/lv_core/lv_obj.h>
#include "FreeRTOS.h"

namespace Pinetime {
  namespace Controllers {
    class Ble;
  }
  namespace Applications {
    namespace Screens {

      class FirmwareUpdate : public Screen {
      public:
        FirmwareUpdate(DisplayApp* app, Pinetime::Controllers::Ble& bleController);
        ~FirmwareUpdate() override;

        void Refresh() override;

      private:
        enum class States { Idle, Running, Validated, Error };
        Pinetime::Controllers::Ble& bleController;
        lv_obj_t* bar1;
        lv_obj_t* percentLabel;
        lv_obj_t* titleLabel;
        mutable char percentStr[10];

        States state = States::Idle;

        void DisplayProgression() const;
<<<<<<< HEAD
=======

        bool OnButtonPushed() override;
>>>>>>> 0a0f28ff

        void UpdateValidated();

        void UpdateError();

<<<<<<< HEAD
        lv_task_t* taskRefresh;
=======
        TickType_t startTime;
>>>>>>> 0a0f28ff
      };
    }
  }
}<|MERGE_RESOLUTION|>--- conflicted
+++ resolved
@@ -29,21 +29,15 @@
         States state = States::Idle;
 
         void DisplayProgression() const;
-<<<<<<< HEAD
-=======
 
         bool OnButtonPushed() override;
->>>>>>> 0a0f28ff
 
         void UpdateValidated();
 
         void UpdateError();
 
-<<<<<<< HEAD
         lv_task_t* taskRefresh;
-=======
         TickType_t startTime;
->>>>>>> 0a0f28ff
       };
     }
   }
