--- conflicted
+++ resolved
@@ -13,7 +13,6 @@
 constexpr const char* SettingWatchFace::symbol;
 
 SettingWatchFace::SettingWatchFace(Pinetime::Applications::DisplayApp* app, Pinetime::Controllers::Settings& settingsController)
-<<<<<<< HEAD
   : Screen(app),
     settingsController {settingsController},
     screens {app,
@@ -27,44 +26,6 @@
                }
              },
              Screens::ScreenListModes::UpDown} {
-=======
-  : Screen(app), settingsController {settingsController} {
-
-  lv_obj_t* container1 = lv_cont_create(lv_scr_act(), nullptr);
-
-  lv_obj_set_style_local_bg_opa(container1, LV_CONT_PART_MAIN, LV_STATE_DEFAULT, LV_OPA_TRANSP);
-  lv_obj_set_style_local_pad_all(container1, LV_CONT_PART_MAIN, LV_STATE_DEFAULT, 10);
-  lv_obj_set_style_local_pad_inner(container1, LV_CONT_PART_MAIN, LV_STATE_DEFAULT, 5);
-  lv_obj_set_style_local_border_width(container1, LV_CONT_PART_MAIN, LV_STATE_DEFAULT, 0);
-
-  lv_obj_set_pos(container1, 10, 60);
-  lv_obj_set_width(container1, LV_HOR_RES - 20);
-  lv_obj_set_height(container1, LV_VER_RES - 50);
-  lv_cont_set_layout(container1, LV_LAYOUT_COLUMN_LEFT);
-
-  lv_obj_t* title = lv_label_create(lv_scr_act(), nullptr);
-  lv_label_set_text_static(title, "Watch face");
-  lv_label_set_align(title, LV_LABEL_ALIGN_CENTER);
-  lv_obj_align(title, lv_scr_act(), LV_ALIGN_IN_TOP_MID, 10, 15);
-
-  lv_obj_t* icon = lv_label_create(lv_scr_act(), nullptr);
-  lv_obj_set_style_local_text_color(icon, LV_LABEL_PART_MAIN, LV_STATE_DEFAULT, LV_COLOR_ORANGE);
-  lv_label_set_text_static(icon, Symbols::home);
-  lv_label_set_align(icon, LV_LABEL_ALIGN_CENTER);
-  lv_obj_align(icon, title, LV_ALIGN_OUT_LEFT_MID, -10, 0);
-
-  for (unsigned int i = 0; i < options.size(); i++) {
-    cbOption[i] = lv_checkbox_create(container1, nullptr);
-    lv_checkbox_set_text(cbOption[i], options[i]);
-    cbOption[i]->user_data = this;
-    lv_obj_set_event_cb(cbOption[i], event_handler);
-    SetRadioButtonStyle(cbOption[i]);
-
-    if (settingsController.GetClockFace() == i) {
-      lv_checkbox_set_checked(cbOption[i], true);
-    }
-  }
->>>>>>> c9a5c3fa
 }
 
 SettingWatchFace::~SettingWatchFace() {
@@ -77,7 +38,7 @@
 }
 
 std::unique_ptr<Screen> SettingWatchFace::CreateScreen1() {
-  std::array<const char*, 4> watchfaces {" Digital face", " Analog face", " PineTimeStyle", " Terminal"};
+  std::array<const char*, 4> watchfaces {"Digital face", "Analog face", "PineTimeStyle", "Terminal"};
   return std::make_unique<Screens::CheckboxList>(0, 2, app, settingsController, title,
                                                  symbol, &Controllers::Settings::SetClockFace,
                                                  &Controllers::Settings::GetClockFace,
@@ -85,7 +46,7 @@
 }
 
 std::unique_ptr<Screen> SettingWatchFace::CreateScreen2() {
-  std::array<const char*, 4> watchfaces {" Infineat face", "", "", ""};
+  std::array<const char*, 4> watchfaces {"Infineat face", "", "", ""};
   return std::make_unique<Screens::CheckboxList>(1, 2, app, settingsController, title,
                                                  symbol, &Controllers::Settings::SetClockFace,
                                                  &Controllers::Settings::GetClockFace,
