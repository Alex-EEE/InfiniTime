--- conflicted
+++ resolved
@@ -44,33 +44,19 @@
     {Symbols::clock, "Wake Up", Apps::SettingWakeUp},
     {Symbols::clock, "Time format", Apps::SettingTimeFormat},
     {Symbols::clock, "Watch face", Apps::SettingWatchFace},
-  }
-
-  };
+  }};
 
   return std::unique_ptr<Screen>(new Screens::List(0, 2, app, settingsController, applications));
 }
 
 std::unique_ptr<Screen> Settings::CreateScreen2() {
 
-<<<<<<< HEAD
-  std::array<Screens::List::Applications, 4> applications {
-          {
-            {Symbols::shoe,         "Steps",     Apps::SettingSteps},
-            {Symbols::batteryHalf,  "Battery",   Apps::BatteryInfo},
-            {Symbols::check,        "Firmware",  Apps::FirmwareValidation},
-            {Symbols::list,         "About",     Apps::SysInfo},
-          }
-=======
   std::array<Screens::List::Applications, 4> applications {{
+    {Symbols::shoe, "Steps", Apps::SettingSteps},
     {Symbols::batteryHalf, "Battery", Apps::BatteryInfo},
     {Symbols::check, "Firmware", Apps::FirmwareValidation},
     {Symbols::list, "About", Apps::SysInfo},
-    {"", "", Apps::None},
-  }
->>>>>>> eedff2c0
-
-  };
+  }};
 
   return std::unique_ptr<Screen>(new Screens::List(1, 2, app, settingsController, applications));
 }