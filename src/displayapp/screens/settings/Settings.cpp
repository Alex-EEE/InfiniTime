--- conflicted
+++ resolved
@@ -51,10 +51,7 @@
     {Symbols::shoe, "Steps", Apps::SettingSteps},
     {Symbols::clock, "Set date", Apps::SettingSetDate},
     {Symbols::clock, "Set time", Apps::SettingSetTime},
-    {Symbols::batteryHalf, "Battery", Apps::BatteryInfo},
-<<<<<<< HEAD
-    {Symbols::paintbrush, "PTS Colors", Apps::SettingPineTimeStyle},
-=======
+    {Symbols::batteryHalf, "Battery", Apps::BatteryInfo}
   }};
 
   return std::make_unique<Screens::List>(1, 3, app, settingsController, applications);
@@ -63,19 +60,9 @@
 std::unique_ptr<Screen> Settings::CreateScreen3() {
 
   std::array<Screens::List::Applications, 4> applications {{
->>>>>>> 3e9c30a1
+    {Symbols::paintbrush, "PTS Colors", Apps::SettingPineTimeStyle},
     {Symbols::check, "Firmware", Apps::FirmwareValidation},
-  }};
-
-  return std::make_unique<Screens::List>(1, 3, app, settingsController, applications);
-}
-
-std::unique_ptr<Screen> Settings::CreateScreen3() {
-
-  std::array<Screens::List::Applications, 4> applications {{
     {Symbols::list, "About", Apps::SysInfo},
-    {Symbols::none, "None", Apps::None},
-    {Symbols::none, "None", Apps::None},
     {Symbols::none, "None", Apps::None},
   }};
 
