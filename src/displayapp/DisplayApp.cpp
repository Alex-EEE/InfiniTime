#include "DisplayApp.h"
#include <libraries/log/nrf_log.h>
#include <displayapp/screens/HeartRate.h>
#include <displayapp/screens/Motion.h>
#include <displayapp/screens/Timer.h>
#include <displayapp/screens/Alarm.h>
#include "components/battery/BatteryController.h"
#include "components/ble/BleController.h"
#include "components/datetime/DateTimeController.h"
#include "components/ble/NotificationManager.h"
#include "components/motion/MotionController.h"
#include "components/motor/MotorController.h"
#include "displayapp/screens/ApplicationList.h"
#include "displayapp/screens/Brightness.h"
#include "displayapp/screens/Clock.h"
#include "displayapp/screens/FirmwareUpdate.h"
#include "displayapp/screens/FirmwareValidation.h"
#include "displayapp/screens/InfiniPaint.h"
#include "displayapp/screens/Paddle.h"
#include "displayapp/screens/StopWatch.h"
#include "displayapp/screens/Meter.h"
#include "displayapp/screens/Metronome.h"
#include "displayapp/screens/Music.h"
#include "displayapp/screens/Navigation.h"
#include "displayapp/screens/Notifications.h"
#include "displayapp/screens/SystemInfo.h"
#include "displayapp/screens/Tile.h"
#include "displayapp/screens/Twos.h"
#include "displayapp/screens/FlashLight.h"
#include "displayapp/screens/BatteryInfo.h"
#include "displayapp/screens/Steps.h"
#include "displayapp/screens/Error.h"

#include "drivers/Cst816s.h"
#include "drivers/St7789.h"
#include "drivers/Watchdog.h"
#include "systemtask/SystemTask.h"
#include "systemtask/Messages.h"

#include "displayapp/screens/settings/QuickSettings.h"
#include "displayapp/screens/settings/Settings.h"
#include "displayapp/screens/settings/SettingWatchFace.h"
#include "displayapp/screens/settings/SettingTimeFormat.h"
#include "displayapp/screens/settings/SettingWakeUp.h"
#include "displayapp/screens/settings/SettingDisplay.h"
#include "displayapp/screens/settings/SettingSteps.h"
<<<<<<< HEAD
=======
#include "displayapp/screens/settings/SettingPineTimeStyle.h"
#include "displayapp/screens/settings/SettingSetDate.h"
#include "displayapp/screens/settings/SettingSetTime.h"
>>>>>>> ab7c6e16

#include "libs/lv_conf.h"

using namespace Pinetime::Applications;
using namespace Pinetime::Applications::Display;

namespace {
  static inline bool in_isr(void) {
    return (SCB->ICSR & SCB_ICSR_VECTACTIVE_Msk) != 0;
  }

  TouchEvents ConvertGesture(Pinetime::Drivers::Cst816S::Gestures gesture) {
    switch (gesture) {
      case Pinetime::Drivers::Cst816S::Gestures::SingleTap:
        return TouchEvents::Tap;
      case Pinetime::Drivers::Cst816S::Gestures::LongPress:
        return TouchEvents::LongTap;
      case Pinetime::Drivers::Cst816S::Gestures::DoubleTap:
        return TouchEvents::DoubleTap;
      case Pinetime::Drivers::Cst816S::Gestures::SlideRight:
        return TouchEvents::SwipeRight;
      case Pinetime::Drivers::Cst816S::Gestures::SlideLeft:
        return TouchEvents::SwipeLeft;
      case Pinetime::Drivers::Cst816S::Gestures::SlideDown:
        return TouchEvents::SwipeDown;
      case Pinetime::Drivers::Cst816S::Gestures::SlideUp:
        return TouchEvents::SwipeUp;
      case Pinetime::Drivers::Cst816S::Gestures::None:
      default:
        return TouchEvents::None;
    }
  }
}

DisplayApp::DisplayApp(Drivers::St7789& lcd,
                       Components::LittleVgl& lvgl,
                       Drivers::Cst816S& touchPanel,
                       Controllers::Battery& batteryController,
                       Controllers::Ble& bleController,
                       Controllers::DateTime& dateTimeController,
                       Drivers::WatchdogView& watchdog,
                       Pinetime::Controllers::NotificationManager& notificationManager,
                       Pinetime::Controllers::HeartRateController& heartRateController,
                       Controllers::Settings& settingsController,
                       Pinetime::Controllers::MotorController& motorController,
                       Pinetime::Controllers::MotionController& motionController,
                       Pinetime::Controllers::TimerController& timerController,
                       Pinetime::Controllers::AlarmController& alarmController,
                       Pinetime::Controllers::TouchHandler& touchHandler)
  : lcd {lcd},
    lvgl {lvgl},
    touchPanel {touchPanel},
    batteryController {batteryController},
    bleController {bleController},
    dateTimeController {dateTimeController},
    watchdog {watchdog},
    notificationManager {notificationManager},
    heartRateController {heartRateController},
    settingsController {settingsController},
    motorController {motorController},
    motionController {motionController},
    timerController {timerController},
    alarmController {alarmController},
    touchHandler {touchHandler} {
}

void DisplayApp::Start(System::BootErrors error) {
  msgQueue = xQueueCreate(queueSize, itemSize);

  bootError = error;

  if (error == System::BootErrors::TouchController) {
    LoadApp(Apps::Error, DisplayApp::FullRefreshDirections::None);
  } else {
    LoadApp(Apps::Clock, DisplayApp::FullRefreshDirections::None);
  }

  if (pdPASS != xTaskCreate(DisplayApp::Process, "displayapp", 800, this, 0, &taskHandle)) {
    APP_ERROR_HANDLER(NRF_ERROR_NO_MEM);
  }
}

void DisplayApp::Process(void* instance) {
  auto* app = static_cast<DisplayApp*>(instance);
  NRF_LOG_INFO("displayapp task started!");
  app->InitHw();

  // Send a dummy notification to unlock the lvgl display driver for the first iteration
  xTaskNotifyGive(xTaskGetCurrentTaskHandle());

  while (true) {
    app->Refresh();
  }
}

void DisplayApp::InitHw() {
  brightnessController.Init();
  brightnessController.Set(settingsController.GetBrightness());
}

void DisplayApp::Refresh() {
  TickType_t queueTimeout;
  switch (state) {
    case States::Idle:
      queueTimeout = portMAX_DELAY;
      break;
    case States::Running:
      if (!currentScreen->IsRunning()) {
        LoadApp(returnToApp, returnDirection);
      }
      queueTimeout = lv_task_handler();
      break;
    default:
      queueTimeout = portMAX_DELAY;
      break;
  }

  Messages msg;
  if (xQueueReceive(msgQueue, &msg, queueTimeout)) {
    switch (msg) {
      case Messages::DimScreen:
        // Backup brightness is the brightness to return to after dimming or sleeping
        brightnessController.Backup();
        brightnessController.Set(Controllers::BrightnessController::Levels::Low);
        break;
      case Messages::RestoreBrightness:
        brightnessController.Restore();
        break;
      case Messages::GoToSleep:
        while (brightnessController.Level() != Controllers::BrightnessController::Levels::Off) {
          brightnessController.Lower();
          vTaskDelay(100);
        }
        lcd.DisplayOff();
        PushMessageToSystemTask(Pinetime::System::Messages::OnDisplayTaskSleeping);
        state = States::Idle;
        break;
      case Messages::GoToRunning:
        lcd.DisplayOn();
        brightnessController.Restore();
        state = States::Running;
        break;
      case Messages::UpdateTimeOut:
        PushMessageToSystemTask(System::Messages::UpdateTimeOut);
        break;
      case Messages::UpdateBleConnection:
        //        clockScreen.SetBleConnectionState(bleController.IsConnected() ? Screens::Clock::BleConnectionStates::Connected :
        //        Screens::Clock::BleConnectionStates::NotConnected);
        break;
      case Messages::NewNotification:
        LoadApp(Apps::NotificationsPreview, DisplayApp::FullRefreshDirections::Down);
        break;
      case Messages::TimerDone:
        if (currentApp == Apps::Timer) {
          auto* timer = static_cast<Screens::Timer*>(currentScreen.get());
          timer->setDone();
        } else {
          LoadApp(Apps::Timer, DisplayApp::FullRefreshDirections::Down);
        }
        break;
      case Messages::AlarmTriggered:
        if (currentApp == Apps::Alarm) {
          auto* alarm = static_cast<Screens::Alarm*>(currentScreen.get());
          alarm->SetAlerting();
        } else {
          LoadApp(Apps::Alarm, DisplayApp::FullRefreshDirections::None);
        }
      case Messages::TouchEvent: {
        if (state != States::Running) {
          break;
        }
        auto gesture = ConvertGesture(touchHandler.GestureGet());
        if (gesture == TouchEvents::None) {
          break;
        }
        if (!currentScreen->OnTouchEvent(gesture)) {
          if (currentApp == Apps::Clock) {
            switch (gesture) {
              case TouchEvents::SwipeUp:
                LoadApp(Apps::Launcher, DisplayApp::FullRefreshDirections::Up);
                break;
              case TouchEvents::SwipeDown:
                LoadApp(Apps::Notifications, DisplayApp::FullRefreshDirections::Down);
                break;
              case TouchEvents::SwipeRight:
                LoadApp(Apps::QuickSettings, DisplayApp::FullRefreshDirections::RightAnim);
                break;
              case TouchEvents::DoubleTap:
                PushMessageToSystemTask(System::Messages::GoToSleep);
                break;
              default:
                break;
            }
          } else if (returnTouchEvent == gesture) {
            LoadApp(returnToApp, returnDirection);
            brightnessController.Set(settingsController.GetBrightness());
            brightnessController.Backup();
          }
        } else {
          touchHandler.CancelTap();
        }
      } break;
      case Messages::ButtonPushed:
        if (currentApp == Apps::Clock) {
          PushMessageToSystemTask(System::Messages::GoToSleep);
        } else {
          if (!currentScreen->OnButtonPushed()) {
            LoadApp(returnToApp, returnDirection);
            brightnessController.Set(settingsController.GetBrightness());
            brightnessController.Backup();
          }
        }
        break;

      case Messages::BleFirmwareUpdateStarted:
        LoadApp(Apps::FirmwareUpdate, DisplayApp::FullRefreshDirections::Down);
        break;
      case Messages::UpdateDateTime:
        // Added to remove warning
        // What should happen here?
        break;
    }
  }

  if (nextApp != Apps::None) {
    LoadApp(nextApp, nextDirection);
    nextApp = Apps::None;
  }

  if (touchHandler.IsTouching()) {
    currentScreen->OnTouchEvent(touchHandler.GetX(), touchHandler.GetY());
  }
}

void DisplayApp::StartApp(Apps app, DisplayApp::FullRefreshDirections direction) {
  nextApp = app;
  nextDirection = direction;
}

void DisplayApp::ReturnApp(Apps app, DisplayApp::FullRefreshDirections direction, TouchEvents touchEvent) {
  returnToApp = app;
  returnDirection = direction;
  returnTouchEvent = touchEvent;
}

void DisplayApp::LoadApp(Apps app, DisplayApp::FullRefreshDirections direction) {
  touchHandler.CancelTap();
  currentScreen.reset(nullptr);
  SetFullRefresh(direction);

  // default return to launcher
  ReturnApp(Apps::Launcher, FullRefreshDirections::Down, TouchEvents::SwipeDown);

  switch (app) {
    case Apps::Launcher:
      currentScreen = std::make_unique<Screens::ApplicationList>(this, settingsController, batteryController, dateTimeController);
      ReturnApp(Apps::Clock, FullRefreshDirections::Down, TouchEvents::SwipeDown);
      break;
    case Apps::None:
    case Apps::Clock:
      currentScreen = std::make_unique<Screens::Clock>(this,
                                                       dateTimeController,
                                                       batteryController,
                                                       bleController,
                                                       notificationManager,
                                                       settingsController,
                                                       heartRateController,
                                                       motionController);
      break;

    case Apps::Error:
      currentScreen = std::make_unique<Screens::Error>(this, bootError);
      ReturnApp(Apps::Clock, FullRefreshDirections::Down, TouchEvents::None);
      break;

    case Apps::FirmwareValidation:
      currentScreen = std::make_unique<Screens::FirmwareValidation>(this, validator);
      ReturnApp(Apps::Settings, FullRefreshDirections::Down, TouchEvents::SwipeDown);
      break;
    case Apps::FirmwareUpdate:
      currentScreen = std::make_unique<Screens::FirmwareUpdate>(this, bleController);
      ReturnApp(Apps::Clock, FullRefreshDirections::Down, TouchEvents::None);
      break;

    case Apps::Notifications:
      currentScreen = std::make_unique<Screens::Notifications>(
        this, notificationManager, systemTask->nimble().alertService(), motorController, Screens::Notifications::Modes::Normal);
      ReturnApp(Apps::Clock, FullRefreshDirections::Up, TouchEvents::SwipeUp);
      break;
    case Apps::NotificationsPreview:
      currentScreen = std::make_unique<Screens::Notifications>(
        this, notificationManager, systemTask->nimble().alertService(), motorController, Screens::Notifications::Modes::Preview);
      ReturnApp(Apps::Clock, FullRefreshDirections::Up, TouchEvents::SwipeUp);
      break;
    case Apps::Timer:
      currentScreen = std::make_unique<Screens::Timer>(this, timerController);
      break;
    case Apps::Alarm:
      currentScreen = std::make_unique<Screens::Alarm>(this, alarmController);
      break;

    // Settings
    case Apps::QuickSettings:
      currentScreen = std::make_unique<Screens::QuickSettings>(
        this, batteryController, dateTimeController, brightnessController, motorController, settingsController);
      ReturnApp(Apps::Clock, FullRefreshDirections::LeftAnim, TouchEvents::SwipeLeft);
      break;
    case Apps::Settings:
      currentScreen = std::make_unique<Screens::Settings>(this, settingsController);
      ReturnApp(Apps::QuickSettings, FullRefreshDirections::Down, TouchEvents::SwipeDown);
      break;
    case Apps::SettingWatchFace:
      currentScreen = std::make_unique<Screens::SettingWatchFace>(this, settingsController);
      ReturnApp(Apps::Settings, FullRefreshDirections::Down, TouchEvents::SwipeDown);
      break;
    case Apps::SettingTimeFormat:
      currentScreen = std::make_unique<Screens::SettingTimeFormat>(this, settingsController);
      ReturnApp(Apps::Settings, FullRefreshDirections::Down, TouchEvents::SwipeDown);
      break;
    case Apps::SettingWakeUp:
      currentScreen = std::make_unique<Screens::SettingWakeUp>(this, settingsController);
      ReturnApp(Apps::Settings, FullRefreshDirections::Down, TouchEvents::SwipeDown);
      break;
    case Apps::SettingDisplay:
      currentScreen = std::make_unique<Screens::SettingDisplay>(this, settingsController);
      ReturnApp(Apps::Settings, FullRefreshDirections::Down, TouchEvents::SwipeDown);
      break;
    case Apps::SettingSteps:
      currentScreen = std::make_unique<Screens::SettingSteps>(this, settingsController);
      ReturnApp(Apps::Settings, FullRefreshDirections::Down, TouchEvents::SwipeDown);
      break;
<<<<<<< HEAD
=======
    case Apps::SettingSetDate:
      currentScreen = std::make_unique<Screens::SettingSetDate>(this, dateTimeController);
      ReturnApp(Apps::Settings, FullRefreshDirections::Down, TouchEvents::SwipeDown);
      break;
    case Apps::SettingSetTime:
      currentScreen = std::make_unique<Screens::SettingSetTime>(this, dateTimeController);
      ReturnApp(Apps::Settings, FullRefreshDirections::Down, TouchEvents::SwipeDown);
      break;
    case Apps::SettingPineTimeStyle:
      currentScreen = std::make_unique<Screens::SettingPineTimeStyle>(this, settingsController);
      ReturnApp(Apps::Settings, FullRefreshDirections::Down, TouchEvents::SwipeDown);
      break;
>>>>>>> ab7c6e16
    case Apps::BatteryInfo:
      currentScreen = std::make_unique<Screens::BatteryInfo>(this, batteryController);
      ReturnApp(Apps::Settings, FullRefreshDirections::Down, TouchEvents::SwipeDown);
      break;
    case Apps::SysInfo:
      currentScreen = std::make_unique<Screens::SystemInfo>(
        this, dateTimeController, batteryController, brightnessController, bleController, watchdog, motionController, touchPanel);
      ReturnApp(Apps::Settings, FullRefreshDirections::Down, TouchEvents::SwipeDown);
      break;
    case Apps::FlashLight:
      currentScreen = std::make_unique<Screens::FlashLight>(this, *systemTask, brightnessController);
      ReturnApp(Apps::Clock, FullRefreshDirections::Down, TouchEvents::None);
      break;
    case Apps::StopWatch:
      currentScreen = std::make_unique<Screens::StopWatch>(this, *systemTask);
      break;
    case Apps::Twos:
      currentScreen = std::make_unique<Screens::Twos>(this);
      break;
    case Apps::Paint:
      currentScreen = std::make_unique<Screens::InfiniPaint>(this, lvgl);
      break;
    case Apps::Paddle:
      currentScreen = std::make_unique<Screens::Paddle>(this, lvgl);
      break;
    case Apps::Music:
      currentScreen = std::make_unique<Screens::Music>(this, systemTask->nimble().music());
      break;
    case Apps::Navigation:
      currentScreen = std::make_unique<Screens::Navigation>(this, systemTask->nimble().navigation());
      break;
    case Apps::HeartRate:
      currentScreen = std::make_unique<Screens::HeartRate>(this, heartRateController, *systemTask);
      break;
    case Apps::Metronome:
      currentScreen = std::make_unique<Screens::Metronome>(this, motorController, *systemTask);
      ReturnApp(Apps::Launcher, FullRefreshDirections::Down, TouchEvents::None);
      break;
    case Apps::Motion:
      currentScreen = std::make_unique<Screens::Motion>(this, motionController);
      break;
    case Apps::Steps:
      currentScreen = std::make_unique<Screens::Steps>(this, motionController, settingsController);
      break;
  }
  currentApp = app;
}

void DisplayApp::PushMessage(Messages msg) {
  if (in_isr()) {
    BaseType_t xHigherPriorityTaskWoken;
    xHigherPriorityTaskWoken = pdFALSE;
    xQueueSendFromISR(msgQueue, &msg, &xHigherPriorityTaskWoken);
    if (xHigherPriorityTaskWoken) {
      portYIELD_FROM_ISR(xHigherPriorityTaskWoken);
    }
  } else {
    xQueueSend(msgQueue, &msg, portMAX_DELAY);
  }
}

void DisplayApp::SetFullRefresh(DisplayApp::FullRefreshDirections direction) {
  switch (direction) {
    case DisplayApp::FullRefreshDirections::Down:
      lvgl.SetFullRefresh(Components::LittleVgl::FullRefreshDirections::Down);
      break;
    case DisplayApp::FullRefreshDirections::Up:
      lvgl.SetFullRefresh(Components::LittleVgl::FullRefreshDirections::Up);
      break;
    case DisplayApp::FullRefreshDirections::Left:
      lvgl.SetFullRefresh(Components::LittleVgl::FullRefreshDirections::Left);
      break;
    case DisplayApp::FullRefreshDirections::Right:
      lvgl.SetFullRefresh(Components::LittleVgl::FullRefreshDirections::Right);
      break;
    case DisplayApp::FullRefreshDirections::LeftAnim:
      lvgl.SetFullRefresh(Components::LittleVgl::FullRefreshDirections::LeftAnim);
      break;
    case DisplayApp::FullRefreshDirections::RightAnim:
      lvgl.SetFullRefresh(Components::LittleVgl::FullRefreshDirections::RightAnim);
      break;
    default:
      break;
  }
}

void DisplayApp::PushMessageToSystemTask(Pinetime::System::Messages message) {
  if (systemTask != nullptr)
    systemTask->PushMessage(message);
}

void DisplayApp::Register(Pinetime::System::SystemTask* systemTask) {
  this->systemTask = systemTask;
}<|MERGE_RESOLUTION|>--- conflicted
+++ resolved
@@ -44,12 +44,8 @@
 #include "displayapp/screens/settings/SettingWakeUp.h"
 #include "displayapp/screens/settings/SettingDisplay.h"
 #include "displayapp/screens/settings/SettingSteps.h"
-<<<<<<< HEAD
-=======
-#include "displayapp/screens/settings/SettingPineTimeStyle.h"
 #include "displayapp/screens/settings/SettingSetDate.h"
 #include "displayapp/screens/settings/SettingSetTime.h"
->>>>>>> ab7c6e16
 
 #include "libs/lv_conf.h"
 
@@ -381,8 +377,6 @@
       currentScreen = std::make_unique<Screens::SettingSteps>(this, settingsController);
       ReturnApp(Apps::Settings, FullRefreshDirections::Down, TouchEvents::SwipeDown);
       break;
-<<<<<<< HEAD
-=======
     case Apps::SettingSetDate:
       currentScreen = std::make_unique<Screens::SettingSetDate>(this, dateTimeController);
       ReturnApp(Apps::Settings, FullRefreshDirections::Down, TouchEvents::SwipeDown);
@@ -391,11 +385,6 @@
       currentScreen = std::make_unique<Screens::SettingSetTime>(this, dateTimeController);
       ReturnApp(Apps::Settings, FullRefreshDirections::Down, TouchEvents::SwipeDown);
       break;
-    case Apps::SettingPineTimeStyle:
-      currentScreen = std::make_unique<Screens::SettingPineTimeStyle>(this, settingsController);
-      ReturnApp(Apps::Settings, FullRefreshDirections::Down, TouchEvents::SwipeDown);
-      break;
->>>>>>> ab7c6e16
     case Apps::BatteryInfo:
       currentScreen = std::make_unique<Screens::BatteryInfo>(this, batteryController);
       ReturnApp(Apps::Settings, FullRefreshDirections::Down, TouchEvents::SwipeDown);
