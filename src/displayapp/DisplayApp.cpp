--- conflicted
+++ resolved
@@ -336,20 +336,12 @@
 
     case Apps::Notifications:
       currentScreen = std::make_unique<Screens::Notifications>(
-<<<<<<< HEAD
-        this, notificationManager, systemTask.nimble().alertService(), motorController, Screens::Notifications::Modes::Normal);
-=======
-        this, notificationManager, systemTask->nimble().alertService(), Screens::Notifications::Modes::Normal);
->>>>>>> 514481ef
+        this, notificationManager, systemTask->nimble().alertService(), motorController, Screens::Notifications::Modes::Normal);
       ReturnApp(Apps::Clock, FullRefreshDirections::Up, TouchEvents::SwipeUp);
       break;
     case Apps::NotificationsPreview:
       currentScreen = std::make_unique<Screens::Notifications>(
-<<<<<<< HEAD
-        this, notificationManager, systemTask.nimble().alertService(), motorController, Screens::Notifications::Modes::Preview);
-=======
-        this, notificationManager, systemTask->nimble().alertService(), Screens::Notifications::Modes::Preview);
->>>>>>> 514481ef
+        this, notificationManager, systemTask->nimble().alertService(), motorController, Screens::Notifications::Modes::Preview);
       ReturnApp(Apps::Clock, FullRefreshDirections::Up, TouchEvents::SwipeUp);
       break;
     case Apps::Timer:
