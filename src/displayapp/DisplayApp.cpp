#include "DisplayApp.h"
#include <libraries/log/nrf_log.h>
#include <displayapp/screens/HeartRate.h>
#include <displayapp/screens/Motion.h>
#include <displayapp/screens/Timer.h>
#include <displayapp/screens/Alarm.h>
#include "components/battery/BatteryController.h"
#include "components/ble/BleController.h"
#include "components/datetime/DateTimeController.h"
#include "components/ble/NotificationManager.h"
#include "components/motion/MotionController.h"
#include "components/motor/MotorController.h"
#include "displayapp/screens/ApplicationList.h"
#include "displayapp/screens/Brightness.h"
#include "displayapp/screens/Clock.h"
#include "displayapp/screens/FirmwareUpdate.h"
#include "displayapp/screens/FirmwareValidation.h"
#include "displayapp/screens/InfiniPaint.h"
#include "displayapp/screens/Paddle.h"
#include "displayapp/screens/StopWatch.h"
#include "displayapp/screens/Meter.h"
#include "displayapp/screens/Metronome.h"
#include "displayapp/screens/Music.h"
#include "displayapp/screens/Navigation.h"
#include "displayapp/screens/Notifications.h"
#include "displayapp/screens/SystemInfo.h"
#include "displayapp/screens/Tile.h"
#include "displayapp/screens/Twos.h"
#include "displayapp/screens/FlashLight.h"
#include "displayapp/screens/BatteryInfo.h"
#include "displayapp/screens/Steps.h"

#include "drivers/Cst816s.h"
#include "drivers/St7789.h"
#include "drivers/Watchdog.h"
#include "systemtask/SystemTask.h"
#include "systemtask/Messages.h"

#include "displayapp/screens/settings/QuickSettings.h"
#include "displayapp/screens/settings/Settings.h"
#include "displayapp/screens/settings/SettingWatchFace.h"
#include "displayapp/screens/settings/SettingTimeFormat.h"
#include "displayapp/screens/settings/SettingWakeUp.h"
#include "displayapp/screens/settings/SettingDisplay.h"
#include "displayapp/screens/settings/SettingSteps.h"
<<<<<<< HEAD
#include "displayapp/screens/settings/SettingPineTimeStyle.h"
=======
#include "displayapp/screens/settings/SettingSetDate.h"
#include "displayapp/screens/settings/SettingSetTime.h"
>>>>>>> 3e9c30a1

#include "libs/lv_conf.h"

using namespace Pinetime::Applications;
using namespace Pinetime::Applications::Display;

namespace {
  static inline bool in_isr(void) {
    return (SCB->ICSR & SCB_ICSR_VECTACTIVE_Msk) != 0;
  }

  TouchEvents ConvertGesture(Pinetime::Drivers::Cst816S::Gestures gesture) {
    switch (gesture) {
      case Pinetime::Drivers::Cst816S::Gestures::SingleTap:
        return TouchEvents::Tap;
      case Pinetime::Drivers::Cst816S::Gestures::LongPress:
        return TouchEvents::LongTap;
      case Pinetime::Drivers::Cst816S::Gestures::DoubleTap:
        return TouchEvents::DoubleTap;
      case Pinetime::Drivers::Cst816S::Gestures::SlideRight:
        return TouchEvents::SwipeRight;
      case Pinetime::Drivers::Cst816S::Gestures::SlideLeft:
        return TouchEvents::SwipeLeft;
      case Pinetime::Drivers::Cst816S::Gestures::SlideDown:
        return TouchEvents::SwipeDown;
      case Pinetime::Drivers::Cst816S::Gestures::SlideUp:
        return TouchEvents::SwipeUp;
      case Pinetime::Drivers::Cst816S::Gestures::None:
      default:
        return TouchEvents::None;
    }
  }
}

DisplayApp::DisplayApp(Drivers::St7789& lcd,
                       Components::LittleVgl& lvgl,
                       Drivers::Cst816S& touchPanel,
                       Controllers::Battery& batteryController,
                       Controllers::Ble& bleController,
                       Controllers::DateTime& dateTimeController,
                       Drivers::WatchdogView& watchdog,
                       Pinetime::Controllers::NotificationManager& notificationManager,
                       Pinetime::Controllers::HeartRateController& heartRateController,
                       Controllers::Settings& settingsController,
                       Pinetime::Controllers::MotorController& motorController,
                       Pinetime::Controllers::MotionController& motionController,
                       Pinetime::Controllers::TimerController& timerController,
                       Pinetime::Controllers::AlarmController& alarmController,
                       Pinetime::Controllers::TouchHandler& touchHandler)
  : lcd {lcd},
    lvgl {lvgl},
    touchPanel {touchPanel},
    batteryController {batteryController},
    bleController {bleController},
    dateTimeController {dateTimeController},
    watchdog {watchdog},
    notificationManager {notificationManager},
    heartRateController {heartRateController},
    settingsController {settingsController},
    motorController {motorController},
    motionController {motionController},
    timerController {timerController},
    alarmController {alarmController},
    touchHandler {touchHandler} {
}

void DisplayApp::Start() {
  msgQueue = xQueueCreate(queueSize, itemSize);

  // Start clock when smartwatch boots
  LoadApp(Apps::Clock, DisplayApp::FullRefreshDirections::None);

  if (pdPASS != xTaskCreate(DisplayApp::Process, "displayapp", 800, this, 0, &taskHandle)) {
    APP_ERROR_HANDLER(NRF_ERROR_NO_MEM);
  }
}

void DisplayApp::Process(void* instance) {
  auto* app = static_cast<DisplayApp*>(instance);
  NRF_LOG_INFO("displayapp task started!");
  app->InitHw();

  // Send a dummy notification to unlock the lvgl display driver for the first iteration
  xTaskNotifyGive(xTaskGetCurrentTaskHandle());

  while (true) {
    app->Refresh();
  }
}

void DisplayApp::InitHw() {
  brightnessController.Init();
  brightnessController.Set(settingsController.GetBrightness());
}

void DisplayApp::Refresh() {
  TickType_t queueTimeout;
  switch (state) {
    case States::Idle:
      queueTimeout = portMAX_DELAY;
      break;
    case States::Running:
      if (!currentScreen->IsRunning()) {
        LoadApp(returnToApp, returnDirection);
      }
      queueTimeout = lv_task_handler();
      break;
    default:
      queueTimeout = portMAX_DELAY;
      break;
  }

  Messages msg;
  if (xQueueReceive(msgQueue, &msg, queueTimeout)) {
    switch (msg) {
      case Messages::DimScreen:
        // Backup brightness is the brightness to return to after dimming or sleeping
        brightnessController.Backup();
        brightnessController.Set(Controllers::BrightnessController::Levels::Low);
        break;
      case Messages::RestoreBrightness:
        brightnessController.Restore();
        break;
      case Messages::GoToSleep:
        while (brightnessController.Level() != Controllers::BrightnessController::Levels::Off) {
          brightnessController.Lower();
          vTaskDelay(100);
        }
        lcd.DisplayOff();
        PushMessageToSystemTask(Pinetime::System::Messages::OnDisplayTaskSleeping);
        state = States::Idle;
        break;
      case Messages::GoToRunning:
        lcd.DisplayOn();
        brightnessController.Restore();
        state = States::Running;
        break;
      case Messages::UpdateTimeOut:
        PushMessageToSystemTask(System::Messages::UpdateTimeOut);
        break;
      case Messages::UpdateBleConnection:
        //        clockScreen.SetBleConnectionState(bleController.IsConnected() ? Screens::Clock::BleConnectionStates::Connected :
        //        Screens::Clock::BleConnectionStates::NotConnected);
        break;
      case Messages::NewNotification:
        LoadApp(Apps::NotificationsPreview, DisplayApp::FullRefreshDirections::Down);
        break;
      case Messages::TimerDone:
        if (currentApp == Apps::Timer) {
          auto* timer = static_cast<Screens::Timer*>(currentScreen.get());
          timer->setDone();
        } else {
          LoadApp(Apps::Timer, DisplayApp::FullRefreshDirections::Down);
        }
        break;
      case Messages::AlarmTriggered:
        if (currentApp == Apps::Alarm) {
          auto* alarm = static_cast<Screens::Alarm*>(currentScreen.get());
          alarm->SetAlerting();
        } else {
          LoadApp(Apps::Alarm, DisplayApp::FullRefreshDirections::None);
        }
      case Messages::TouchEvent: {
        if (state != States::Running) {
          break;
        }
        auto gesture = ConvertGesture(touchHandler.GestureGet());
        if (gesture == TouchEvents::None) {
          break;
        }
        if (!currentScreen->OnTouchEvent(gesture)) {
          if (currentApp == Apps::Clock) {
            switch (gesture) {
              case TouchEvents::SwipeUp:
                LoadApp(Apps::Launcher, DisplayApp::FullRefreshDirections::Up);
                break;
              case TouchEvents::SwipeDown:
                LoadApp(Apps::Notifications, DisplayApp::FullRefreshDirections::Down);
                break;
              case TouchEvents::SwipeRight:
                LoadApp(Apps::QuickSettings, DisplayApp::FullRefreshDirections::RightAnim);
                break;
              case TouchEvents::DoubleTap:
                PushMessageToSystemTask(System::Messages::GoToSleep);
                break;
              default:
                break;
            }
          } else if (returnTouchEvent == gesture) {
            LoadApp(returnToApp, returnDirection);
            brightnessController.Set(settingsController.GetBrightness());
            brightnessController.Backup();
          }
        } else {
          touchHandler.CancelTap();
        }
      } break;
      case Messages::ButtonPushed:
        if (currentApp == Apps::Clock) {
          PushMessageToSystemTask(System::Messages::GoToSleep);
        } else {
          if (!currentScreen->OnButtonPushed()) {
            LoadApp(returnToApp, returnDirection);
            brightnessController.Set(settingsController.GetBrightness());
            brightnessController.Backup();
          }
        }
        break;

      case Messages::BleFirmwareUpdateStarted:
        LoadApp(Apps::FirmwareUpdate, DisplayApp::FullRefreshDirections::Down);
        break;
      case Messages::UpdateDateTime:
        // Added to remove warning
        // What should happen here?
        break;
    }
  }

  if (nextApp != Apps::None) {
    LoadApp(nextApp, nextDirection);
    nextApp = Apps::None;
  }

  if (touchHandler.IsTouching()) {
    currentScreen->OnTouchEvent(touchHandler.GetX(), touchHandler.GetY());
  }
}

void DisplayApp::StartApp(Apps app, DisplayApp::FullRefreshDirections direction) {
  nextApp = app;
  nextDirection = direction;
}

void DisplayApp::ReturnApp(Apps app, DisplayApp::FullRefreshDirections direction, TouchEvents touchEvent) {
  returnToApp = app;
  returnDirection = direction;
  returnTouchEvent = touchEvent;
}

void DisplayApp::LoadApp(Apps app, DisplayApp::FullRefreshDirections direction) {
  touchHandler.CancelTap();
  currentScreen.reset(nullptr);
  SetFullRefresh(direction);

  // default return to launcher
  ReturnApp(Apps::Launcher, FullRefreshDirections::Down, TouchEvents::SwipeDown);

  switch (app) {
    case Apps::Launcher:
      currentScreen = std::make_unique<Screens::ApplicationList>(this, settingsController, batteryController, dateTimeController);
      ReturnApp(Apps::Clock, FullRefreshDirections::Down, TouchEvents::SwipeDown);
      break;
    case Apps::None:
    case Apps::Clock:
      currentScreen = std::make_unique<Screens::Clock>(this,
                                                       dateTimeController,
                                                       batteryController,
                                                       bleController,
                                                       notificationManager,
                                                       settingsController,
                                                       heartRateController,
                                                       motionController);
      break;

    case Apps::FirmwareValidation:
      currentScreen = std::make_unique<Screens::FirmwareValidation>(this, validator);
      ReturnApp(Apps::Settings, FullRefreshDirections::Down, TouchEvents::SwipeDown);
      break;
    case Apps::FirmwareUpdate:
      currentScreen = std::make_unique<Screens::FirmwareUpdate>(this, bleController);
      ReturnApp(Apps::Clock, FullRefreshDirections::Down, TouchEvents::None);
      break;

    case Apps::Notifications:
      currentScreen = std::make_unique<Screens::Notifications>(
        this, notificationManager, systemTask->nimble().alertService(), motorController, Screens::Notifications::Modes::Normal);
      ReturnApp(Apps::Clock, FullRefreshDirections::Up, TouchEvents::SwipeUp);
      break;
    case Apps::NotificationsPreview:
      currentScreen = std::make_unique<Screens::Notifications>(
        this, notificationManager, systemTask->nimble().alertService(), motorController, Screens::Notifications::Modes::Preview);
      ReturnApp(Apps::Clock, FullRefreshDirections::Up, TouchEvents::SwipeUp);
      break;
    case Apps::Timer:
      currentScreen = std::make_unique<Screens::Timer>(this, timerController);
      break;
    case Apps::Alarm:
      currentScreen = std::make_unique<Screens::Alarm>(this, alarmController);
      break;

    // Settings
    case Apps::QuickSettings:
      currentScreen = std::make_unique<Screens::QuickSettings>(
        this, batteryController, dateTimeController, brightnessController, motorController, settingsController);
      ReturnApp(Apps::Clock, FullRefreshDirections::LeftAnim, TouchEvents::SwipeLeft);
      break;
    case Apps::Settings:
      currentScreen = std::make_unique<Screens::Settings>(this, settingsController);
      ReturnApp(Apps::QuickSettings, FullRefreshDirections::Down, TouchEvents::SwipeDown);
      break;
    case Apps::SettingWatchFace:
      currentScreen = std::make_unique<Screens::SettingWatchFace>(this, settingsController);
      ReturnApp(Apps::Settings, FullRefreshDirections::Down, TouchEvents::SwipeDown);
      break;
    case Apps::SettingTimeFormat:
      currentScreen = std::make_unique<Screens::SettingTimeFormat>(this, settingsController);
      ReturnApp(Apps::Settings, FullRefreshDirections::Down, TouchEvents::SwipeDown);
      break;
    case Apps::SettingWakeUp:
      currentScreen = std::make_unique<Screens::SettingWakeUp>(this, settingsController);
      ReturnApp(Apps::Settings, FullRefreshDirections::Down, TouchEvents::SwipeDown);
      break;
    case Apps::SettingDisplay:
      currentScreen = std::make_unique<Screens::SettingDisplay>(this, settingsController);
      ReturnApp(Apps::Settings, FullRefreshDirections::Down, TouchEvents::SwipeDown);
      break;
    case Apps::SettingSteps:
      currentScreen = std::make_unique<Screens::SettingSteps>(this, settingsController);
      ReturnApp(Apps::Settings, FullRefreshDirections::Down, TouchEvents::SwipeDown);
      break;
<<<<<<< HEAD
    case Apps::SettingPineTimeStyle:
      currentScreen = std::make_unique<Screens::SettingPineTimeStyle>(this, settingsController);
=======
    case Apps::SettingSetDate:
      currentScreen = std::make_unique<Screens::SettingSetDate>(this, dateTimeController);
      ReturnApp(Apps::Settings, FullRefreshDirections::Down, TouchEvents::SwipeDown);
      break;
    case Apps::SettingSetTime:
      currentScreen = std::make_unique<Screens::SettingSetTime>(this, dateTimeController);
>>>>>>> 3e9c30a1
      ReturnApp(Apps::Settings, FullRefreshDirections::Down, TouchEvents::SwipeDown);
      break;
    case Apps::BatteryInfo:
      currentScreen = std::make_unique<Screens::BatteryInfo>(this, batteryController);
      ReturnApp(Apps::Settings, FullRefreshDirections::Down, TouchEvents::SwipeDown);
      break;
    case Apps::SysInfo:
      currentScreen = std::make_unique<Screens::SystemInfo>(
        this, dateTimeController, batteryController, brightnessController, bleController, watchdog, motionController);
      ReturnApp(Apps::Settings, FullRefreshDirections::Down, TouchEvents::SwipeDown);
      break;
    case Apps::FlashLight:
      currentScreen = std::make_unique<Screens::FlashLight>(this, *systemTask, brightnessController);
      ReturnApp(Apps::Clock, FullRefreshDirections::Down, TouchEvents::None);
      break;
    case Apps::StopWatch:
      currentScreen = std::make_unique<Screens::StopWatch>(this, *systemTask);
      break;
    case Apps::Twos:
      currentScreen = std::make_unique<Screens::Twos>(this);
      break;
    case Apps::Paint:
      currentScreen = std::make_unique<Screens::InfiniPaint>(this, lvgl);
      break;
    case Apps::Paddle:
      currentScreen = std::make_unique<Screens::Paddle>(this, lvgl);
      break;
    case Apps::Music:
      currentScreen = std::make_unique<Screens::Music>(this, systemTask->nimble().music());
      break;
    case Apps::Navigation:
      currentScreen = std::make_unique<Screens::Navigation>(this, systemTask->nimble().navigation());
      break;
    case Apps::HeartRate:
      currentScreen = std::make_unique<Screens::HeartRate>(this, heartRateController, *systemTask);
      break;
    case Apps::Metronome:
      currentScreen = std::make_unique<Screens::Metronome>(this, motorController, *systemTask);
      ReturnApp(Apps::Launcher, FullRefreshDirections::Down, TouchEvents::None);
      break;
    case Apps::Motion:
      currentScreen = std::make_unique<Screens::Motion>(this, motionController);
      break;
    case Apps::Steps:
      currentScreen = std::make_unique<Screens::Steps>(this, motionController, settingsController);
      break;
  }
  currentApp = app;
}

void DisplayApp::PushMessage(Messages msg) {
  if (in_isr()) {
    BaseType_t xHigherPriorityTaskWoken;
    xHigherPriorityTaskWoken = pdFALSE;
    xQueueSendFromISR(msgQueue, &msg, &xHigherPriorityTaskWoken);
    if (xHigherPriorityTaskWoken) {
      portYIELD_FROM_ISR(xHigherPriorityTaskWoken);
    }
  } else {
    xQueueSend(msgQueue, &msg, portMAX_DELAY);
  }
}

void DisplayApp::SetFullRefresh(DisplayApp::FullRefreshDirections direction) {
  switch (direction) {
    case DisplayApp::FullRefreshDirections::Down:
      lvgl.SetFullRefresh(Components::LittleVgl::FullRefreshDirections::Down);
      break;
    case DisplayApp::FullRefreshDirections::Up:
      lvgl.SetFullRefresh(Components::LittleVgl::FullRefreshDirections::Up);
      break;
    case DisplayApp::FullRefreshDirections::Left:
      lvgl.SetFullRefresh(Components::LittleVgl::FullRefreshDirections::Left);
      break;
    case DisplayApp::FullRefreshDirections::Right:
      lvgl.SetFullRefresh(Components::LittleVgl::FullRefreshDirections::Right);
      break;
    case DisplayApp::FullRefreshDirections::LeftAnim:
      lvgl.SetFullRefresh(Components::LittleVgl::FullRefreshDirections::LeftAnim);
      break;
    case DisplayApp::FullRefreshDirections::RightAnim:
      lvgl.SetFullRefresh(Components::LittleVgl::FullRefreshDirections::RightAnim);
      break;
    default:
      break;
  }
}

void DisplayApp::PushMessageToSystemTask(Pinetime::System::Messages message) {
  if (systemTask != nullptr)
    systemTask->PushMessage(message);
}

void DisplayApp::Register(Pinetime::System::SystemTask* systemTask) {
  this->systemTask = systemTask;
}<|MERGE_RESOLUTION|>--- conflicted
+++ resolved
@@ -43,12 +43,9 @@
 #include "displayapp/screens/settings/SettingWakeUp.h"
 #include "displayapp/screens/settings/SettingDisplay.h"
 #include "displayapp/screens/settings/SettingSteps.h"
-<<<<<<< HEAD
 #include "displayapp/screens/settings/SettingPineTimeStyle.h"
-=======
 #include "displayapp/screens/settings/SettingSetDate.h"
 #include "displayapp/screens/settings/SettingSetTime.h"
->>>>>>> 3e9c30a1
 
 #include "libs/lv_conf.h"
 
@@ -370,17 +367,16 @@
       currentScreen = std::make_unique<Screens::SettingSteps>(this, settingsController);
       ReturnApp(Apps::Settings, FullRefreshDirections::Down, TouchEvents::SwipeDown);
       break;
-<<<<<<< HEAD
+    case Apps::SettingSetDate:
+      currentScreen = std::make_unique<Screens::SettingSetDate>(this, dateTimeController);
+      ReturnApp(Apps::Settings, FullRefreshDirections::Down, TouchEvents::SwipeDown);
+      break;
+    case Apps::SettingSetTime:
+      currentScreen = std::make_unique<Screens::SettingSetTime>(this, dateTimeController);
+      ReturnApp(Apps::Settings, FullRefreshDirections::Down, TouchEvents::SwipeDown);
+      break;
     case Apps::SettingPineTimeStyle:
       currentScreen = std::make_unique<Screens::SettingPineTimeStyle>(this, settingsController);
-=======
-    case Apps::SettingSetDate:
-      currentScreen = std::make_unique<Screens::SettingSetDate>(this, dateTimeController);
-      ReturnApp(Apps::Settings, FullRefreshDirections::Down, TouchEvents::SwipeDown);
-      break;
-    case Apps::SettingSetTime:
-      currentScreen = std::make_unique<Screens::SettingSetTime>(this, dateTimeController);
->>>>>>> 3e9c30a1
       ReturnApp(Apps::Settings, FullRefreshDirections::Down, TouchEvents::SwipeDown);
       break;
     case Apps::BatteryInfo:
