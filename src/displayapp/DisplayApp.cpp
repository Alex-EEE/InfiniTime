#include "DisplayApp.h"
#include <libraries/log/nrf_log.h>
#include <displayapp/screens/HeartRate.h>
#include "components/battery/BatteryController.h"
#include "components/ble/BleController.h"
#include "components/datetime/DateTimeController.h"
#include "components/ble/NotificationManager.h"
#include "displayapp/screens/ApplicationList.h"
#include "displayapp/screens/Brightness.h"
#include "displayapp/screens/Clock.h"
#include "displayapp/screens/FirmwareUpdate.h"
#include "displayapp/screens/FirmwareValidation.h"
#include "displayapp/screens/InfiniPaint.h"
#include "displayapp/screens/Paddle.h"
#include "displayapp/screens/Meter.h"
#include "displayapp/screens/Music.h"
#include "displayapp/screens/Navigation.h"
#include "displayapp/screens/Notifications.h"
#include "displayapp/screens/SystemInfo.h"
#include "displayapp/screens/Tile.h"
#include "displayapp/screens/Twos.h"
#include "drivers/Cst816s.h"
#include "drivers/St7789.h"
#include "drivers/Watchdog.h"
#include "systemtask/SystemTask.h"

using namespace Pinetime::Applications;

DisplayApp::DisplayApp(Drivers::St7789 &lcd, Components::LittleVgl &lvgl, Drivers::Cst816S &touchPanel,
                       Controllers::Battery &batteryController, Controllers::Ble &bleController,
                       Controllers::DateTime &dateTimeController, Drivers::WatchdogView &watchdog,
                       System::SystemTask &systemTask,
                       Pinetime::Controllers::NotificationManager& notificationManager,
                       Pinetime::Controllers::HeartRateController& heartRateController) :
        lcd{lcd},
        lvgl{lvgl},
        batteryController{batteryController},
        bleController{bleController},
        dateTimeController{dateTimeController},
        watchdog{watchdog},
        touchPanel{touchPanel},
        currentScreen{new Screens::Clock(this, dateTimeController, batteryController, bleController, notificationManager, heartRateController) },
        systemTask{systemTask},
        notificationManager{notificationManager},
        heartRateController{heartRateController} {
  msgQueue = xQueueCreate(queueSize, itemSize);
<<<<<<< HEAD
  onClockApp = true;
=======
  onClockApp = true;  
>>>>>>> 3fe3f062
}

void DisplayApp::Start() {
  if (pdPASS != xTaskCreate(DisplayApp::Process, "displayapp", 512, this, 0, &taskHandle))
    APP_ERROR_HANDLER(NRF_ERROR_NO_MEM);
}

void DisplayApp::Process(void *instance) {
  auto *app = static_cast<DisplayApp *>(instance);
  NRF_LOG_INFO("displayapp task started!");
  app->InitHw();

  // Send a dummy notification to unlock the lvgl display driver for the first iteration
  xTaskNotifyGive(xTaskGetCurrentTaskHandle());

  while (1) {

    app->Refresh();

  }
}

void DisplayApp::InitHw() {
  brightnessController.Init();
}

uint32_t acc = 0;
uint32_t count = 0;
bool toggle = true;
void DisplayApp::Refresh() {
  TickType_t queueTimeout;
  switch (state) {
    case States::Idle:
      IdleState();
      queueTimeout = portMAX_DELAY;
      break;
    case States::Running:
      RunningState();
      queueTimeout = 20;
      break;
    default:
      queueTimeout = portMAX_DELAY;
      break;
  }

  Messages msg;
  if (xQueueReceive(msgQueue, &msg, queueTimeout)) {
    switch (msg) {
      case Messages::GoToSleep:
        brightnessController.Backup();
        while(brightnessController.Level() != Controllers::BrightnessController::Levels::Off) {
          brightnessController.Lower();
          vTaskDelay(100);
        }
        lcd.DisplayOff();
        systemTask.PushMessage(System::SystemTask::Messages::OnDisplayTaskSleeping);
        state = States::Idle;
        break;
      case Messages::GoToRunning:
        lcd.DisplayOn();
        brightnessController.Restore();
        state = States::Running;
        break;
<<<<<<< HEAD
=======
      case Messages::UpdateDateTime:
        break;
>>>>>>> 3fe3f062
      case Messages::UpdateBleConnection:
//        clockScreen.SetBleConnectionState(bleController.IsConnected() ? Screens::Clock::BleConnectionStates::Connected : Screens::Clock::BleConnectionStates::NotConnected);
        break;
      case Messages::UpdateBatteryLevel:
//        clockScreen.SetBatteryPercentRemaining(batteryController.PercentRemaining());
        break;
      case Messages::NewNotification: {
        if(onClockApp) {
          currentScreen.reset(nullptr);
          lvgl.SetFullRefresh(Components::LittleVgl::FullRefreshDirections::Up);
          onClockApp = false;
          currentScreen.reset(new Screens::Notifications(this, notificationManager, systemTask.nimble().alertService(), Screens::Notifications::Modes::Preview));
        }
      }
        break;
      case Messages::TouchEvent: {
        if (state != States::Running) break;
        auto gesture = OnTouchEvent();
        if(!currentScreen->OnTouchEvent(gesture)) {
          switch (gesture) {
            case TouchEvents::SwipeUp:
              currentScreen->OnButtonPushed();
              lvgl.SetFullRefresh(Components::LittleVgl::FullRefreshDirections::Up);
              break;
            case TouchEvents::SwipeDown:
              currentScreen->OnButtonPushed();
              lvgl.SetFullRefresh(Components::LittleVgl::FullRefreshDirections::Down);
              break;
            default:
              break;
          }
        }
      }
        break;
      case Messages::ButtonPushed:
        if(onClockApp)
            systemTask.PushMessage(System::SystemTask::Messages::GoToSleep);
          else {
            auto buttonUsedByApp = currentScreen->OnButtonPushed();
            if (!buttonUsedByApp) {
              systemTask.PushMessage(System::SystemTask::Messages::GoToSleep);
            } else {
              lvgl.SetFullRefresh(Components::LittleVgl::FullRefreshDirections::Up);
          }
        }

//        lvgl.SetFullRefresh(components::LittleVgl::FullRefreshDirections::Down);
//        currentScreen.reset(nullptr);
//        if(toggle) {
//          currentScreen.reset(new Screens::Tile(this));
//          toggle = false;
//        } else {
//          currentScreen.reset(new Screens::Clock(this, dateTimeController, batteryController, bleController));
//          toggle = true;
//        }

        break;
      case Messages::BleFirmwareUpdateStarted:
        lvgl.SetFullRefresh(Components::LittleVgl::FullRefreshDirections::Down);
        currentScreen.reset(nullptr);
        currentScreen.reset(new Screens::FirmwareUpdate(this, bleController));
        onClockApp = false;

        break;
    }
  }

  if(state != States::Idle && touchMode == TouchModes::Polling) {
    auto info = touchPanel.GetTouchInfo();
    if(info.action == 2) {// 2 = contact
      if(!currentScreen->OnTouchEvent(info.x, info.y)) {
        lvgl.SetNewTapEvent(info.x, info.y);
      }
    }
  }
}

void DisplayApp::RunningState() {
//  clockScreen.SetCurrentDateTime(dateTimeController.CurrentDateTime());

  if(!currentScreen->Refresh()) {
    currentScreen.reset(nullptr);
    lvgl.SetFullRefresh(Components::LittleVgl::FullRefreshDirections::Up);
    onClockApp = false;
    switch(nextApp) {
      case Apps::None:
      case Apps::Launcher: currentScreen.reset(new Screens::ApplicationList(this)); break;
      case Apps::Clock:
        currentScreen.reset(new Screens::Clock(this, dateTimeController, batteryController, bleController, notificationManager, heartRateController));
        onClockApp = true;
        break;
      case Apps::SysInfo: currentScreen.reset(new Screens::SystemInfo(this, dateTimeController, batteryController, brightnessController, bleController, watchdog)); break;
      case Apps::Meter: currentScreen.reset(new Screens::Meter(this)); break;
      case Apps::Twos: currentScreen.reset(new Screens::Twos(this)); break;
      case Apps::Paint: currentScreen.reset(new Screens::InfiniPaint(this, lvgl)); break;
      case Apps::Paddle: currentScreen.reset(new Screens::Paddle(this, lvgl)); break;
      case Apps::Brightness : currentScreen.reset(new Screens::Brightness(this, brightnessController)); break;
      case Apps::Music : currentScreen.reset(new Screens::Music(this, systemTask.nimble().music())); break;
      case Apps::Navigation : currentScreen.reset(new Screens::Navigation(this, systemTask.nimble().navigation())); break;
      case Apps::FirmwareValidation: currentScreen.reset(new Screens::FirmwareValidation(this, validator)); break;
      case Apps::Notifications: currentScreen.reset(new Screens::Notifications(this, notificationManager, systemTask.nimble().alertService(), Screens::Notifications::Modes::Normal)); break;
      case Apps::HeartRate: currentScreen.reset(new Screens::HeartRate(this, heartRateController)); break;
    }
    nextApp = Apps::None;
  }
  lv_task_handler();
}

void DisplayApp::IdleState() {

}

void DisplayApp::PushMessage(DisplayApp::Messages msg) {
  BaseType_t xHigherPriorityTaskWoken;
  xHigherPriorityTaskWoken = pdFALSE;
  xQueueSendFromISR(msgQueue, &msg, &xHigherPriorityTaskWoken);
  if (xHigherPriorityTaskWoken) {
    /* Actual macro used here is port specific. */
    // TODO : should I do something here?
  }
}

TouchEvents DisplayApp::OnTouchEvent() {
  auto info = touchPanel.GetTouchInfo();
  if(info.isTouch) {
    switch(info.gesture) {
      case Pinetime::Drivers::Cst816S::Gestures::SingleTap:
        if(touchMode == TouchModes::Gestures)
          lvgl.SetNewTapEvent(info.x, info.y);
        return TouchEvents::Tap;
      case Pinetime::Drivers::Cst816S::Gestures::LongPress:
        return TouchEvents::LongTap;
      case Pinetime::Drivers::Cst816S::Gestures::DoubleTap:
        return TouchEvents::DoubleTap;
      case Pinetime::Drivers::Cst816S::Gestures::SlideRight:
        return TouchEvents::SwipeRight;
      case Pinetime::Drivers::Cst816S::Gestures::SlideLeft:
        return TouchEvents::SwipeLeft;
      case Pinetime::Drivers::Cst816S::Gestures::SlideDown:
        return TouchEvents::SwipeDown;
      case Pinetime::Drivers::Cst816S::Gestures::SlideUp:
        return TouchEvents::SwipeUp;
      case Pinetime::Drivers::Cst816S::Gestures::None:
      default:
        return TouchEvents::None;
    }
  }
  return TouchEvents::None;
}

void DisplayApp::StartApp(Apps app) {
  nextApp = app;
}

void DisplayApp::SetFullRefresh(DisplayApp::FullRefreshDirections direction) {
  switch(direction){
    case DisplayApp::FullRefreshDirections::Down:
      lvgl.SetFullRefresh(Components::LittleVgl::FullRefreshDirections::Down);
      break;
    case DisplayApp::FullRefreshDirections::Up:
      lvgl.SetFullRefresh(Components::LittleVgl::FullRefreshDirections::Up);
      break;
    default: break;
  }

}

void DisplayApp::SetTouchMode(DisplayApp::TouchModes mode) {
  touchMode = mode;
}
<|MERGE_RESOLUTION|>--- conflicted
+++ resolved
@@ -44,11 +44,7 @@
         notificationManager{notificationManager},
         heartRateController{heartRateController} {
   msgQueue = xQueueCreate(queueSize, itemSize);
-<<<<<<< HEAD
   onClockApp = true;
-=======
-  onClockApp = true;  
->>>>>>> 3fe3f062
 }
 
 void DisplayApp::Start() {
@@ -112,11 +108,6 @@
         brightnessController.Restore();
         state = States::Running;
         break;
-<<<<<<< HEAD
-=======
-      case Messages::UpdateDateTime:
-        break;
->>>>>>> 3fe3f062
       case Messages::UpdateBleConnection:
 //        clockScreen.SetBleConnectionState(bleController.IsConnected() ? Screens::Clock::BleConnectionStates::Connected : Screens::Clock::BleConnectionStates::NotConnected);
         break;
