#include "displayapp/DisplayApp.h"
#include <libraries/log/nrf_log.h>
#include "displayapp/screens/HeartRate.h"
#include "displayapp/screens/Motion.h"
#include "displayapp/screens/Timer.h"
#include "displayapp/screens/Alarm.h"
#include "components/battery/BatteryController.h"
#include "components/ble/BleController.h"
#include "components/datetime/DateTimeController.h"
#include "components/ble/NotificationManager.h"
#include "components/motion/MotionController.h"
#include "components/motor/MotorController.h"
#include "displayapp/screens/ApplicationList.h"
#include "displayapp/screens/Brightness.h"
#include "displayapp/screens/Clock.h"
#include "displayapp/screens/FirmwareUpdate.h"
#include "displayapp/screens/FirmwareValidation.h"
#include "displayapp/screens/InfiniPaint.h"
#include "displayapp/screens/Paddle.h"
#include "displayapp/screens/StopWatch.h"
#include "displayapp/screens/Meter.h"
#include "displayapp/screens/Metronome.h"
#include "displayapp/screens/Music.h"
#include "displayapp/screens/Navigation.h"
#include "displayapp/screens/Notifications.h"
#include "displayapp/screens/SystemInfo.h"
#include "displayapp/screens/Tile.h"
#include "displayapp/screens/Twos.h"
#include "displayapp/screens/FlashLight.h"
#include "displayapp/screens/BatteryInfo.h"
#include "displayapp/screens/Steps.h"
#include "displayapp/screens/PassKey.h"
#include "displayapp/screens/Error.h"

#include "drivers/Cst816s.h"
#include "drivers/St7789.h"
#include "drivers/Watchdog.h"
#include "systemtask/SystemTask.h"
#include "systemtask/Messages.h"

#include "displayapp/screens/settings/QuickSettings.h"
#include "displayapp/screens/settings/Settings.h"
#include "displayapp/screens/settings/SettingWatchFace.h"
#include "displayapp/screens/settings/SettingTimeFormat.h"
#include "displayapp/screens/settings/SettingWakeUp.h"
#include "displayapp/screens/settings/SettingDisplay.h"
#include "displayapp/screens/settings/SettingSteps.h"
#include "displayapp/screens/settings/SettingSetDate.h"
#include "displayapp/screens/settings/SettingSetTime.h"
<<<<<<< HEAD
#include "displayapp/screens/settings/SettingChimes.h"
=======
#include "displayapp/screens/settings/SettingShakeThreshold.h"
>>>>>>> e82469bf

#include "libs/lv_conf.h"

using namespace Pinetime::Applications;
using namespace Pinetime::Applications::Display;

namespace {
  static inline bool in_isr(void) {
    return (SCB->ICSR & SCB_ICSR_VECTACTIVE_Msk) != 0;
  }

  TouchEvents ConvertGesture(Pinetime::Drivers::Cst816S::Gestures gesture) {
    switch (gesture) {
      case Pinetime::Drivers::Cst816S::Gestures::SingleTap:
        return TouchEvents::Tap;
      case Pinetime::Drivers::Cst816S::Gestures::LongPress:
        return TouchEvents::LongTap;
      case Pinetime::Drivers::Cst816S::Gestures::DoubleTap:
        return TouchEvents::DoubleTap;
      case Pinetime::Drivers::Cst816S::Gestures::SlideRight:
        return TouchEvents::SwipeRight;
      case Pinetime::Drivers::Cst816S::Gestures::SlideLeft:
        return TouchEvents::SwipeLeft;
      case Pinetime::Drivers::Cst816S::Gestures::SlideDown:
        return TouchEvents::SwipeDown;
      case Pinetime::Drivers::Cst816S::Gestures::SlideUp:
        return TouchEvents::SwipeUp;
      case Pinetime::Drivers::Cst816S::Gestures::None:
      default:
        return TouchEvents::None;
    }
  }
}

DisplayApp::DisplayApp(Drivers::St7789& lcd,
                       Components::LittleVgl& lvgl,
                       Drivers::Cst816S& touchPanel,
                       Controllers::Battery& batteryController,
                       Controllers::Ble& bleController,
                       Controllers::DateTime& dateTimeController,
                       Drivers::WatchdogView& watchdog,
                       Pinetime::Controllers::NotificationManager& notificationManager,
                       Pinetime::Controllers::HeartRateController& heartRateController,
                       Controllers::Settings& settingsController,
                       Pinetime::Controllers::MotorController& motorController,
                       Pinetime::Controllers::MotionController& motionController,
                       Pinetime::Controllers::TimerController& timerController,
                       Pinetime::Controllers::AlarmController& alarmController,
                       Pinetime::Controllers::TouchHandler& touchHandler)
  : lcd {lcd},
    lvgl {lvgl},
    touchPanel {touchPanel},
    batteryController {batteryController},
    bleController {bleController},
    dateTimeController {dateTimeController},
    watchdog {watchdog},
    notificationManager {notificationManager},
    heartRateController {heartRateController},
    settingsController {settingsController},
    motorController {motorController},
    motionController {motionController},
    timerController {timerController},
    alarmController {alarmController},
    touchHandler {touchHandler} {
}

void DisplayApp::Start(System::BootErrors error) {
  msgQueue = xQueueCreate(queueSize, itemSize);

  bootError = error;

  if (error == System::BootErrors::TouchController) {
    LoadApp(Apps::Error, DisplayApp::FullRefreshDirections::None);
  } else {
    LoadApp(Apps::Clock, DisplayApp::FullRefreshDirections::None);
  }

  if (pdPASS != xTaskCreate(DisplayApp::Process, "displayapp", 800, this, 0, &taskHandle)) {
    APP_ERROR_HANDLER(NRF_ERROR_NO_MEM);
  }
}

void DisplayApp::Process(void* instance) {
  auto* app = static_cast<DisplayApp*>(instance);
  NRF_LOG_INFO("displayapp task started!");
  app->InitHw();

  // Send a dummy notification to unlock the lvgl display driver for the first iteration
  xTaskNotifyGive(xTaskGetCurrentTaskHandle());

  while (true) {
    app->Refresh();
  }
}

void DisplayApp::InitHw() {
  brightnessController.Init();
  brightnessController.Set(settingsController.GetBrightness());
}

void DisplayApp::Refresh() {
  TickType_t queueTimeout;
  switch (state) {
    case States::Idle:
      queueTimeout = portMAX_DELAY;
      break;
    case States::Running:
      if (!currentScreen->IsRunning()) {
        LoadApp(returnToApp, returnDirection);
      }
      queueTimeout = lv_task_handler();
      break;
    default:
      queueTimeout = portMAX_DELAY;
      break;
  }

  Messages msg;
  if (xQueueReceive(msgQueue, &msg, queueTimeout)) {
    switch (msg) {
      case Messages::DimScreen:
        // Backup brightness is the brightness to return to after dimming or sleeping
        brightnessController.Backup();
        brightnessController.Set(Controllers::BrightnessController::Levels::Low);
        break;
      case Messages::RestoreBrightness:
        brightnessController.Restore();
        break;
      case Messages::GoToSleep:
        while (brightnessController.Level() != Controllers::BrightnessController::Levels::Off) {
          brightnessController.Lower();
          vTaskDelay(100);
        }
        lcd.DisplayOff();
        PushMessageToSystemTask(Pinetime::System::Messages::OnDisplayTaskSleeping);
        state = States::Idle;
        break;
      case Messages::GoToRunning:
        lcd.DisplayOn();
        brightnessController.Restore();
        state = States::Running;
        break;
      case Messages::UpdateTimeOut:
        PushMessageToSystemTask(System::Messages::UpdateTimeOut);
        break;
      case Messages::UpdateBleConnection:
        //        clockScreen.SetBleConnectionState(bleController.IsConnected() ? Screens::Clock::BleConnectionStates::Connected :
        //        Screens::Clock::BleConnectionStates::NotConnected);
        break;
      case Messages::NewNotification:
        LoadApp(Apps::NotificationsPreview, DisplayApp::FullRefreshDirections::Down);
        break;
      case Messages::TimerDone:
        if (currentApp == Apps::Timer) {
          auto* timer = static_cast<Screens::Timer*>(currentScreen.get());
          timer->setDone();
        } else {
          LoadApp(Apps::Timer, DisplayApp::FullRefreshDirections::Down);
        }
        break;
      case Messages::AlarmTriggered:
        if (currentApp == Apps::Alarm) {
          auto* alarm = static_cast<Screens::Alarm*>(currentScreen.get());
          alarm->SetAlerting();
        } else {
          LoadApp(Apps::Alarm, DisplayApp::FullRefreshDirections::None);
        }
        break;
      case Messages::ShowPairingKey:
        LoadApp(Apps::PassKey, DisplayApp::FullRefreshDirections::Up);
        break;
      case Messages::TouchEvent: {
        if (state != States::Running) {
          break;
        }
        auto gesture = ConvertGesture(touchHandler.GestureGet());
        if (gesture == TouchEvents::None) {
          break;
        }
        if (!currentScreen->OnTouchEvent(gesture)) {
          if (currentApp == Apps::Clock) {
            switch (gesture) {
              case TouchEvents::SwipeUp:
                LoadApp(Apps::Launcher, DisplayApp::FullRefreshDirections::Up);
                break;
              case TouchEvents::SwipeDown:
                LoadApp(Apps::Notifications, DisplayApp::FullRefreshDirections::Down);
                break;
              case TouchEvents::SwipeRight:
                LoadApp(Apps::QuickSettings, DisplayApp::FullRefreshDirections::RightAnim);
                break;
              case TouchEvents::DoubleTap:
                PushMessageToSystemTask(System::Messages::GoToSleep);
                break;
              default:
                break;
            }
          } else if (returnTouchEvent == gesture) {
            LoadApp(returnToApp, returnDirection);
            brightnessController.Set(settingsController.GetBrightness());
            brightnessController.Backup();
          }
        } else {
          touchHandler.CancelTap();
        }
      } break;
      case Messages::ButtonPushed:
        if (!currentScreen->OnButtonPushed()) {
          if (currentApp == Apps::Clock) {
            PushMessageToSystemTask(System::Messages::GoToSleep);
          } else {
            LoadApp(returnToApp, returnDirection);
            brightnessController.Set(settingsController.GetBrightness());
            brightnessController.Backup();
          }
        }
        break;
      case Messages::ButtonLongPressed:
        if (currentApp != Apps::Clock) {
          if (currentApp == Apps::Notifications) {
            LoadApp(Apps::Clock, DisplayApp::FullRefreshDirections::Up);
          } else if (currentApp == Apps::QuickSettings) {
            LoadApp(Apps::Clock, DisplayApp::FullRefreshDirections::LeftAnim);
          } else {
            LoadApp(Apps::Clock, DisplayApp::FullRefreshDirections::Down);
          }
        }
        break;
      case Messages::ButtonLongerPressed:
        // Create reboot app and open it instead
        LoadApp(Apps::SysInfo, DisplayApp::FullRefreshDirections::Up);
        break;
      case Messages::ButtonDoubleClicked:
        if (currentApp != Apps::Notifications && currentApp != Apps::NotificationsPreview) {
          LoadApp(Apps::Notifications, DisplayApp::FullRefreshDirections::Down);
        }
        break;

      case Messages::BleFirmwareUpdateStarted:
        LoadApp(Apps::FirmwareUpdate, DisplayApp::FullRefreshDirections::Down);
        break;
      case Messages::UpdateDateTime:
        // Added to remove warning
        // What should happen here?
        break;
      case Messages::Clock:
        LoadApp(Apps::Clock, DisplayApp::FullRefreshDirections::None);
        break;
    }
  }

  if (nextApp != Apps::None) {
    LoadApp(nextApp, nextDirection);
    nextApp = Apps::None;
  }

  if (touchHandler.IsTouching()) {
    currentScreen->OnTouchEvent(touchHandler.GetX(), touchHandler.GetY());
  }
}

void DisplayApp::StartApp(Apps app, DisplayApp::FullRefreshDirections direction) {
  nextApp = app;
  nextDirection = direction;
}

void DisplayApp::ReturnApp(Apps app, DisplayApp::FullRefreshDirections direction, TouchEvents touchEvent) {
  returnToApp = app;
  returnDirection = direction;
  returnTouchEvent = touchEvent;
}

void DisplayApp::LoadApp(Apps app, DisplayApp::FullRefreshDirections direction) {
  touchHandler.CancelTap();
  currentScreen.reset(nullptr);
  SetFullRefresh(direction);

  // default return to launcher
  ReturnApp(Apps::Launcher, FullRefreshDirections::Down, TouchEvents::SwipeDown);

  switch (app) {
    case Apps::Launcher:
      currentScreen = std::make_unique<Screens::ApplicationList>(this, settingsController, batteryController, dateTimeController);
      ReturnApp(Apps::Clock, FullRefreshDirections::Down, TouchEvents::SwipeDown);
      break;
    case Apps::None:
    case Apps::Clock:
      currentScreen = std::make_unique<Screens::Clock>(this,
                                                       dateTimeController,
                                                       batteryController,
                                                       bleController,
                                                       notificationManager,
                                                       settingsController,
                                                       heartRateController,
                                                       motionController);
      break;

    case Apps::Error:
      currentScreen = std::make_unique<Screens::Error>(this, bootError);
      ReturnApp(Apps::Clock, FullRefreshDirections::Down, TouchEvents::None);
      break;

    case Apps::FirmwareValidation:
      currentScreen = std::make_unique<Screens::FirmwareValidation>(this, validator);
      ReturnApp(Apps::Settings, FullRefreshDirections::Down, TouchEvents::SwipeDown);
      break;
    case Apps::FirmwareUpdate:
      currentScreen = std::make_unique<Screens::FirmwareUpdate>(this, bleController);
      ReturnApp(Apps::Clock, FullRefreshDirections::Down, TouchEvents::None);
      break;

    case Apps::PassKey:
      currentScreen = std::make_unique<Screens::PassKey>(this, bleController.GetPairingKey());
      ReturnApp(Apps::Clock, FullRefreshDirections::Down, TouchEvents::SwipeDown);
      break;

    case Apps::Notifications:
      currentScreen = std::make_unique<Screens::Notifications>(
        this, notificationManager, systemTask->nimble().alertService(), motorController, Screens::Notifications::Modes::Normal);
      ReturnApp(Apps::Clock, FullRefreshDirections::Up, TouchEvents::SwipeUp);
      break;
    case Apps::NotificationsPreview:
      currentScreen = std::make_unique<Screens::Notifications>(
        this, notificationManager, systemTask->nimble().alertService(), motorController, Screens::Notifications::Modes::Preview);
      ReturnApp(Apps::Clock, FullRefreshDirections::Up, TouchEvents::SwipeUp);
      break;
    case Apps::Timer:
      currentScreen = std::make_unique<Screens::Timer>(this, timerController);
      break;
    case Apps::Alarm:
      currentScreen = std::make_unique<Screens::Alarm>(this, alarmController);
      break;

    // Settings
    case Apps::QuickSettings:
      currentScreen = std::make_unique<Screens::QuickSettings>(
        this, batteryController, dateTimeController, brightnessController, motorController, settingsController);
      ReturnApp(Apps::Clock, FullRefreshDirections::LeftAnim, TouchEvents::SwipeLeft);
      break;
    case Apps::Settings:
      currentScreen = std::make_unique<Screens::Settings>(this, settingsController);
      ReturnApp(Apps::QuickSettings, FullRefreshDirections::Down, TouchEvents::SwipeDown);
      break;
    case Apps::SettingWatchFace:
      currentScreen = std::make_unique<Screens::SettingWatchFace>(this, settingsController);
      ReturnApp(Apps::Settings, FullRefreshDirections::Down, TouchEvents::SwipeDown);
      break;
    case Apps::SettingTimeFormat:
      currentScreen = std::make_unique<Screens::SettingTimeFormat>(this, settingsController);
      ReturnApp(Apps::Settings, FullRefreshDirections::Down, TouchEvents::SwipeDown);
      break;
    case Apps::SettingWakeUp:
      currentScreen = std::make_unique<Screens::SettingWakeUp>(this, settingsController);
      ReturnApp(Apps::Settings, FullRefreshDirections::Down, TouchEvents::SwipeDown);
      break;
    case Apps::SettingDisplay:
      currentScreen = std::make_unique<Screens::SettingDisplay>(this, settingsController);
      ReturnApp(Apps::Settings, FullRefreshDirections::Down, TouchEvents::SwipeDown);
      break;
    case Apps::SettingSteps:
      currentScreen = std::make_unique<Screens::SettingSteps>(this, settingsController);
      ReturnApp(Apps::Settings, FullRefreshDirections::Down, TouchEvents::SwipeDown);
      break;
    case Apps::SettingSetDate:
      currentScreen = std::make_unique<Screens::SettingSetDate>(this, dateTimeController);
      ReturnApp(Apps::Settings, FullRefreshDirections::Down, TouchEvents::SwipeDown);
      break;
    case Apps::SettingSetTime:
      currentScreen = std::make_unique<Screens::SettingSetTime>(this, dateTimeController);
      ReturnApp(Apps::Settings, FullRefreshDirections::Down, TouchEvents::SwipeDown);
      break;
<<<<<<< HEAD
    case Apps::SettingChimes:
      currentScreen = std::make_unique<Screens::SettingChimes>(this, settingsController);
=======
    case Apps::SettingShakeThreshold:
      currentScreen = std::make_unique<Screens::SettingShakeThreshold>(this, settingsController,motionController,*systemTask);
>>>>>>> e82469bf
      ReturnApp(Apps::Settings, FullRefreshDirections::Down, TouchEvents::SwipeDown);
      break;
    case Apps::BatteryInfo:
      currentScreen = std::make_unique<Screens::BatteryInfo>(this, batteryController);
      ReturnApp(Apps::Settings, FullRefreshDirections::Down, TouchEvents::SwipeDown);
      break;
    case Apps::SysInfo:
      currentScreen = std::make_unique<Screens::SystemInfo>(
        this, dateTimeController, batteryController, brightnessController, bleController, watchdog, motionController, touchPanel);
      ReturnApp(Apps::Settings, FullRefreshDirections::Down, TouchEvents::SwipeDown);
      break;
    case Apps::FlashLight:
      currentScreen = std::make_unique<Screens::FlashLight>(this, *systemTask, brightnessController);
      ReturnApp(Apps::QuickSettings, FullRefreshDirections::Down, TouchEvents::SwipeDown);
      break;
    case Apps::StopWatch:
      currentScreen = std::make_unique<Screens::StopWatch>(this, *systemTask);
      break;
    case Apps::Twos:
      currentScreen = std::make_unique<Screens::Twos>(this);
      break;
    case Apps::Paint:
      currentScreen = std::make_unique<Screens::InfiniPaint>(this, lvgl, motorController);
      break;
    case Apps::Paddle:
      currentScreen = std::make_unique<Screens::Paddle>(this, lvgl);
      break;
    case Apps::Music:
      currentScreen = std::make_unique<Screens::Music>(this, systemTask->nimble().music());
      break;
    case Apps::Navigation:
      currentScreen = std::make_unique<Screens::Navigation>(this, systemTask->nimble().navigation());
      break;
    case Apps::HeartRate:
      currentScreen = std::make_unique<Screens::HeartRate>(this, heartRateController, *systemTask);
      break;
    case Apps::Metronome:
      currentScreen = std::make_unique<Screens::Metronome>(this, motorController, *systemTask);
      ReturnApp(Apps::Launcher, FullRefreshDirections::Down, TouchEvents::None);
      break;
    case Apps::Motion:
      currentScreen = std::make_unique<Screens::Motion>(this, motionController);
      break;
    case Apps::Steps:
      currentScreen = std::make_unique<Screens::Steps>(this, motionController, settingsController);
      break;
  }
  currentApp = app;
}

void DisplayApp::PushMessage(Messages msg) {
  if (in_isr()) {
    BaseType_t xHigherPriorityTaskWoken;
    xHigherPriorityTaskWoken = pdFALSE;
    xQueueSendFromISR(msgQueue, &msg, &xHigherPriorityTaskWoken);
    if (xHigherPriorityTaskWoken) {
      portYIELD_FROM_ISR(xHigherPriorityTaskWoken);
    }
  } else {
    xQueueSend(msgQueue, &msg, portMAX_DELAY);
  }
}

void DisplayApp::SetFullRefresh(DisplayApp::FullRefreshDirections direction) {
  switch (direction) {
    case DisplayApp::FullRefreshDirections::Down:
      lvgl.SetFullRefresh(Components::LittleVgl::FullRefreshDirections::Down);
      break;
    case DisplayApp::FullRefreshDirections::Up:
      lvgl.SetFullRefresh(Components::LittleVgl::FullRefreshDirections::Up);
      break;
    case DisplayApp::FullRefreshDirections::Left:
      lvgl.SetFullRefresh(Components::LittleVgl::FullRefreshDirections::Left);
      break;
    case DisplayApp::FullRefreshDirections::Right:
      lvgl.SetFullRefresh(Components::LittleVgl::FullRefreshDirections::Right);
      break;
    case DisplayApp::FullRefreshDirections::LeftAnim:
      lvgl.SetFullRefresh(Components::LittleVgl::FullRefreshDirections::LeftAnim);
      break;
    case DisplayApp::FullRefreshDirections::RightAnim:
      lvgl.SetFullRefresh(Components::LittleVgl::FullRefreshDirections::RightAnim);
      break;
    default:
      break;
  }
}

void DisplayApp::PushMessageToSystemTask(Pinetime::System::Messages message) {
  if (systemTask != nullptr) {
    systemTask->PushMessage(message);
  }
}

void DisplayApp::Register(Pinetime::System::SystemTask* systemTask) {
  this->systemTask = systemTask;
}<|MERGE_RESOLUTION|>--- conflicted
+++ resolved
@@ -47,11 +47,8 @@
 #include "displayapp/screens/settings/SettingSteps.h"
 #include "displayapp/screens/settings/SettingSetDate.h"
 #include "displayapp/screens/settings/SettingSetTime.h"
-<<<<<<< HEAD
 #include "displayapp/screens/settings/SettingChimes.h"
-=======
 #include "displayapp/screens/settings/SettingShakeThreshold.h"
->>>>>>> e82469bf
 
 #include "libs/lv_conf.h"
 
@@ -423,13 +420,12 @@
       currentScreen = std::make_unique<Screens::SettingSetTime>(this, dateTimeController);
       ReturnApp(Apps::Settings, FullRefreshDirections::Down, TouchEvents::SwipeDown);
       break;
-<<<<<<< HEAD
     case Apps::SettingChimes:
       currentScreen = std::make_unique<Screens::SettingChimes>(this, settingsController);
-=======
+      ReturnApp(Apps::Settings, FullRefreshDirections::Down, TouchEvents::SwipeDown);
+      break;
     case Apps::SettingShakeThreshold:
       currentScreen = std::make_unique<Screens::SettingShakeThreshold>(this, settingsController,motionController,*systemTask);
->>>>>>> e82469bf
       ReturnApp(Apps::Settings, FullRefreshDirections::Down, TouchEvents::SwipeDown);
       break;
     case Apps::BatteryInfo:
