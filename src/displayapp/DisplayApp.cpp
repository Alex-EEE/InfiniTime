--- conflicted
+++ resolved
@@ -178,40 +178,6 @@
           LoadApp(Apps::Timer, DisplayApp::FullRefreshDirections::Down);
         }
         break;
-<<<<<<< HEAD
-=======
-      case Messages::TouchEvent: {
-        if (state != States::Running) {
-          break;
-        }
-        auto gesture = OnTouchEvent();
-        if (gesture == TouchEvents::None) {
-          break;
-        }
-        if (!currentScreen->OnTouchEvent(gesture)) {
-          if (currentApp == Apps::Clock) {
-            switch (gesture) {
-              case TouchEvents::SwipeUp:
-                LoadApp(Apps::Launcher, DisplayApp::FullRefreshDirections::Up);
-                break;
-              case TouchEvents::SwipeDown:
-                LoadApp(Apps::Notifications, DisplayApp::FullRefreshDirections::Down);
-                break;
-              case TouchEvents::SwipeRight:
-                LoadApp(Apps::QuickSettings, DisplayApp::FullRefreshDirections::RightAnim);
-                break;
-              case TouchEvents::DoubleTap:
-                PushMessageToSystemTask(System::Messages::GoToSleep);
-                break;
-              default:
-                break;
-            }
-          } else if (returnTouchEvent == gesture) {
-            LoadApp(returnToApp, returnDirection);
-          }
-        }
-      } break;
->>>>>>> d6cccc2d
       case Messages::ButtonPushed:
         if (currentApp == Apps::Clock) {
           PushMessageToSystemTask(System::Messages::GoToSleep);
