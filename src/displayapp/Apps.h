#pragma once

namespace Pinetime {
  namespace Applications {
    enum class Apps {
      None,
      Launcher,
      Clock,
      SysInfo,
      FirmwareUpdate,
      FirmwareValidation,
      NotificationsPreview,
      Notifications,
      Timer,
      Alarm,
      FlashLight,
      BatteryInfo,
      Music,
      Paint,
      Paddle,
      Twos,
      HeartRate,
      Navigation,
      StopWatch,
      Metronome,
      Motion,
      Steps,
      QuickSettings,
      Settings,
      SettingWatchFace,
      SettingTimeFormat,
      SettingDisplay,
      SettingWakeUp,
      SettingSteps,
      SettingPineTimeStyle,
<<<<<<< HEAD
      SettingSetDate,
      SettingSetTime
=======
      Error,
>>>>>>> f61e88b8
    };
  }
}<|MERGE_RESOLUTION|>--- conflicted
+++ resolved
@@ -33,12 +33,9 @@
       SettingWakeUp,
       SettingSteps,
       SettingPineTimeStyle,
-<<<<<<< HEAD
       SettingSetDate,
-      SettingSetTime
-=======
+      SettingSetTime,
       Error,
->>>>>>> f61e88b8
     };
   }
 }