#pragma once

namespace Pinetime {
  namespace Applications {
    enum class Apps {
      None,
      Launcher,
      Clock,
      SysInfo,
      FirmwareUpdate,
      FirmwareValidation,
      NotificationsPreview,
      Notifications,
      Timer,
      Alarm,
      FlashLight,
      BatteryInfo,
      Music,
      Paint,
      Paddle,
      Twos,
      HeartRate,
      Navigation,
      StopWatch,
      Metronome,
      Motion,
      Steps,
      Weather,
      PassKey,
      QuickSettings,
      Settings,
      SettingWatchFace,
      SettingTimeFormat,
      SettingDisplay,
      SettingWakeUp,
      SettingSteps,
      SettingSetDate,
      SettingSetTime,
<<<<<<< HEAD
      SettingChimes,
      SettingShakeThreshold,
=======
      SettingAirplaneMode,
>>>>>>> 319030d9
      Error
    };
  }
}<|MERGE_RESOLUTION|>--- conflicted
+++ resolved
@@ -36,12 +36,9 @@
       SettingSteps,
       SettingSetDate,
       SettingSetTime,
-<<<<<<< HEAD
       SettingChimes,
       SettingShakeThreshold,
-=======
       SettingAirplaneMode,
->>>>>>> 319030d9
       Error
     };
   }
