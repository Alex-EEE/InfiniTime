#pragma once

namespace Pinetime {
  namespace Applications {
<<<<<<< HEAD
    enum class Apps {None, Launcher, Clock, SysInfo, Meter, Brightness, Music, FirmwareValidation,
                      Paint, Paddle, Notifications, Twos, HeartRate, Navigation, StopWatch, Motion};
=======
    enum class Apps { 
      None, Launcher, Clock, SysInfo, FirmwareUpdate, FirmwareValidation, NotificationsPreview, Notifications, FlashLight, BatteryInfo,
      Music, Paint, Paddle, Twos, HeartRate, Navigation, StopWatch,
      QuickSettings, Settings, SettingWatchFace, SettingTimeFormat, SettingDisplay, SettingWakeUp
    };
>>>>>>> 57b4c3f0
  }
}<|MERGE_RESOLUTION|>--- conflicted
+++ resolved
@@ -2,15 +2,10 @@
 
 namespace Pinetime {
   namespace Applications {
-<<<<<<< HEAD
-    enum class Apps {None, Launcher, Clock, SysInfo, Meter, Brightness, Music, FirmwareValidation,
-                      Paint, Paddle, Notifications, Twos, HeartRate, Navigation, StopWatch, Motion};
-=======
-    enum class Apps { 
+    enum class Apps {
       None, Launcher, Clock, SysInfo, FirmwareUpdate, FirmwareValidation, NotificationsPreview, Notifications, FlashLight, BatteryInfo,
-      Music, Paint, Paddle, Twos, HeartRate, Navigation, StopWatch,
+      Music, Paint, Paddle, Twos, HeartRate, Navigation, StopWatch, Motion,
       QuickSettings, Settings, SettingWatchFace, SettingTimeFormat, SettingDisplay, SettingWakeUp
     };
->>>>>>> 57b4c3f0
   }
 }