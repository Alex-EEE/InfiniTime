#pragma once

namespace Pinetime {
  namespace Applications {
    enum class Apps {
      None,
      Launcher,
      Clock,
      SysInfo,
      FirmwareUpdate,
      FirmwareValidation,
      NotificationsPreview,
      Notifications,
      Timer,
      Alarm,
      FlashLight,
      BatteryInfo,
      Music,
      Paint,
      Paddle,
      Twos,
      HeartRate,
      Navigation,
      StopWatch,
      Metronome,
      Motion,
      Steps,
      QuickSettings,
      Settings,
      SettingWatchFace,
      SettingTimeFormat,
      SettingDisplay,
      SettingWakeUp,
      SettingSteps,
<<<<<<< HEAD
      SettingPineTimeStyle
=======
      SettingSetDate,
      SettingSetTime
>>>>>>> 3e9c30a1
    };
  }
}<|MERGE_RESOLUTION|>--- conflicted
+++ resolved
@@ -32,12 +32,9 @@
       SettingDisplay,
       SettingWakeUp,
       SettingSteps,
-<<<<<<< HEAD
-      SettingPineTimeStyle
-=======
+      SettingPineTimeStyle,
       SettingSetDate,
       SettingSetTime
->>>>>>> 3e9c30a1
     };
   }
 }