#pragma once

namespace Pinetime {
  namespace Applications {
    enum class Apps {
      None,
      Launcher,
      Clock,
      SysInfo,
      FirmwareUpdate,
      FirmwareValidation,
      NotificationsPreview,
      Notifications,
      Timer,
      Alarm,
      FlashLight,
      BatteryInfo,
      Music,
      Paint,
      Paddle,
      Twos,
      HeartRate,
      Navigation,
      StopWatch,
      Metronome,
      Motion,
      Steps,
<<<<<<< HEAD
      Weather,
=======
      PassKey,
>>>>>>> b946b8d1
      QuickSettings,
      Settings,
      SettingWatchFace,
      SettingTimeFormat,
      SettingDisplay,
      SettingWakeUp,
      SettingSteps,
      SettingPineTimeStyle,
      SettingSetDate,
      SettingSetTime,
      Error,
    };
  }
}<|MERGE_RESOLUTION|>--- conflicted
+++ resolved
@@ -25,11 +25,8 @@
       Metronome,
       Motion,
       Steps,
-<<<<<<< HEAD
       Weather,
-=======
       PassKey,
->>>>>>> b946b8d1
       QuickSettings,
       Settings,
       SettingWatchFace,
