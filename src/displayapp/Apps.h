--- conflicted
+++ resolved
@@ -31,15 +31,10 @@
       SettingTimeFormat,
       SettingDisplay,
       SettingWakeUp,
-<<<<<<< HEAD
-      SettingSteps
-=======
       SettingSteps,
-      SettingPineTimeStyle,
       SettingSetDate,
       SettingSetTime,
       Error,
->>>>>>> ab7c6e16
     };
   }
 }