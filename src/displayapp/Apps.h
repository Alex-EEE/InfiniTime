#pragma once

namespace Pinetime {
  namespace Applications {
    enum class Apps {
      None,
      Launcher,
      Clock,
      SysInfo,
      FirmwareUpdate,
      FirmwareValidation,
      NotificationsPreview,
      Notifications,
      Timer,
      Alarm,
      FlashLight,
      BatteryInfo,
      Music,
      Paint,
      Paddle,
      Twos,
      HeartRate,
      Navigation,
      StopWatch,
      Metronome,
      Motion,
      Steps,
      Weather,
      PassKey,
      QuickSettings,
      Settings,
      SettingWatchFace,
      SettingTimeFormat,
      SettingDisplay,
      SettingWakeUp,
      SettingSteps,
      SettingSetDate,
      SettingSetTime,
<<<<<<< HEAD
      SettingChimes,
      Error,
=======
      SettingShakeThreshold,
      Error

>>>>>>> e82469bf
    };
  }
}<|MERGE_RESOLUTION|>--- conflicted
+++ resolved
@@ -36,14 +36,9 @@
       SettingSteps,
       SettingSetDate,
       SettingSetTime,
-<<<<<<< HEAD
       SettingChimes,
-      Error,
-=======
       SettingShakeThreshold,
       Error
-
->>>>>>> e82469bf
     };
   }
 }