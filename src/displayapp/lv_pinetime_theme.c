--- conflicted
+++ resolved
@@ -53,12 +53,9 @@
 static lv_style_t style_pad_small;
 static lv_style_t style_bg_grad;
 static lv_style_t style_lmeter;
-<<<<<<< HEAD
 static lv_style_t style_chart_serie;
-=======
 static lv_style_t style_cb_bg;
 static lv_style_t style_cb_bullet;
->>>>>>> 57b4c3f0
 
 static bool inited;
 
@@ -281,13 +278,12 @@
     lv_style_set_line_width(&style_lmeter, LV_STATE_DEFAULT, LV_DPX(10));
     lv_style_set_scale_end_line_width(&style_lmeter, LV_STATE_DEFAULT, LV_DPX(7));
 
-<<<<<<< HEAD
     style_init_reset(&style_chart_serie);
     lv_style_set_line_color(&style_chart_serie, LV_STATE_DEFAULT, LV_PINETIME_WHITE);
     lv_style_set_line_width(&style_chart_serie, LV_STATE_DEFAULT, 4);
     lv_style_set_size(&style_chart_serie, LV_STATE_DEFAULT, 4);
     lv_style_set_bg_opa(&style_chart_serie, LV_STATE_DEFAULT, 0);
-=======
+
     lv_style_reset(&style_cb_bg);
     lv_style_set_radius(&style_cb_bg, LV_STATE_DEFAULT, LV_DPX(4));
     lv_style_set_pad_inner(&style_cb_bg, LV_STATE_DEFAULT, LV_DPX(10));
@@ -306,7 +302,6 @@
     lv_style_set_pad_top(&style_cb_bullet, LV_STATE_DEFAULT, LV_DPX(8));
     lv_style_set_pad_bottom(&style_cb_bullet, LV_STATE_DEFAULT, LV_DPX(8));
 
->>>>>>> 57b4c3f0
 }
 
 
@@ -512,15 +507,14 @@
             _lv_style_list_add_style(list, &style_bg);
             _lv_style_list_add_style(list, &style_lmeter);
             break;
-<<<<<<< HEAD
 
         case LV_THEME_CHART:
           lv_obj_clean_style_list(obj, LV_CHART_PART_SERIES);
           list = lv_obj_get_style_list(obj, LV_CHART_PART_SERIES);
           _lv_style_list_add_style(list, &style_btn);
           _lv_style_list_add_style(list, &style_chart_serie);
-=======
-            
+          break;
+
         case LV_THEME_CHECKBOX:
             list = lv_obj_get_style_list(obj, LV_CHECKBOX_PART_BG);
             _lv_style_list_add_style(list, &style_cb_bg);
@@ -530,7 +524,6 @@
             _lv_style_list_add_style(list, &style_cb_bullet);
             break;
 
->>>>>>> 57b4c3f0
 
         default:
             break;
