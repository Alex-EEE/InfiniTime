#pragma once
#include <FreeRTOS.h>
#include <date/date.h>
#include <queue.h>
#include <task.h>
#include <memory>
#include "Apps.h"
#include "LittleVgl.h"
#include "TouchEvents.h"
#include "components/brightness/BrightnessController.h"
#include "components/firmwarevalidator/FirmwareValidator.h"
#include "components/settings/Settings.h"
#include "displayapp/screens/Screen.h"
#include "Messages.h"

namespace Pinetime {

  namespace Drivers {
    class St7789;
    class Cst816S;
    class WatchdogView;
  }
  namespace Controllers {
    class Settings;
    class Battery;
    class Ble;
    class DateTime;
    class NotificationManager;
    class HeartRateController;
    class MotionController;
  }

  namespace System {
    class SystemTask;
  };
  namespace Applications {
    class DisplayApp {
      public:
        enum class States {Idle, Running};
        enum class FullRefreshDirections { None, Up, Down, Left, Right, LeftAnim, RightAnim };
        enum class TouchModes { Gestures, Polling };

        DisplayApp(Drivers::St7789 &lcd, Components::LittleVgl &lvgl, Drivers::Cst816S &,
                   Controllers::Battery &batteryController, Controllers::Ble &bleController,
                   Controllers::DateTime &dateTimeController, Drivers::WatchdogView &watchdog,
                   System::SystemTask &systemTask,
                   Pinetime::Controllers::NotificationManager& notificationManager,
                   Pinetime::Controllers::HeartRateController& heartRateController,
                   Controllers::Settings &settingsController,
                   Pinetime::Controllers::MotionController& motionController
                   );
        void Start();
        void PushMessage(Display::Messages msg);

        void StartApp(Apps app, DisplayApp::FullRefreshDirections direction);

        void SetFullRefresh(FullRefreshDirections direction);
        void SetTouchMode(TouchModes mode);

      private:

        Pinetime::Drivers::St7789& lcd;
        Pinetime::Components::LittleVgl& lvgl;
        Pinetime::Drivers::Cst816S& touchPanel;
        Pinetime::Controllers::Battery &batteryController;
        Pinetime::Controllers::Ble &bleController;
        Pinetime::Controllers::DateTime& dateTimeController;
        Pinetime::Drivers::WatchdogView& watchdog;
        Pinetime::System::SystemTask& systemTask;
        Pinetime::Controllers::NotificationManager& notificationManager;
        Pinetime::Controllers::HeartRateController& heartRateController;
        Pinetime::Controllers::Settings& settingsController;
        
        Pinetime::Controllers::FirmwareValidator validator;
        Controllers::BrightnessController brightnessController;

        TaskHandle_t taskHandle;

        States state = States::Running;
        QueueHandle_t msgQueue;

        static constexpr uint8_t queueSize = 10;
        static constexpr uint8_t itemSize = 1;

        std::unique_ptr<Screens::Screen> currentScreen;

        Apps currentApp = Apps::None;
        Apps returnToApp = Apps::None;
        FullRefreshDirections returnDirection = FullRefreshDirections::None;
        TouchEvents returnTouchEvent = TouchEvents::None;

        TouchModes touchMode = TouchModes::Gestures;
<<<<<<< HEAD
        Pinetime::Controllers::HeartRateController& heartRateController;
        Pinetime::Controllers::Settings& settingsController;
        Pinetime::Controllers::MotionController& motionController;
=======

        TouchEvents OnTouchEvent();
        void RunningState();
        void IdleState();
        static void Process(void* instance);
        void InitHw();
        void Refresh();
        void returnApp(Apps app, DisplayApp::FullRefreshDirections direction, TouchEvents touchEvent);
        void LoadApp(Apps app, DisplayApp::FullRefreshDirections direction);

>>>>>>> 57b4c3f0
    };
  }
}

<|MERGE_RESOLUTION|>--- conflicted
+++ resolved
@@ -70,7 +70,8 @@
         Pinetime::Controllers::NotificationManager& notificationManager;
         Pinetime::Controllers::HeartRateController& heartRateController;
         Pinetime::Controllers::Settings& settingsController;
-        
+        Pinetime::Controllers::MotionController& motionController;
+
         Pinetime::Controllers::FirmwareValidator validator;
         Controllers::BrightnessController brightnessController;
 
@@ -90,11 +91,6 @@
         TouchEvents returnTouchEvent = TouchEvents::None;
 
         TouchModes touchMode = TouchModes::Gestures;
-<<<<<<< HEAD
-        Pinetime::Controllers::HeartRateController& heartRateController;
-        Pinetime::Controllers::Settings& settingsController;
-        Pinetime::Controllers::MotionController& motionController;
-=======
 
         TouchEvents OnTouchEvent();
         void RunningState();
@@ -105,7 +101,6 @@
         void returnApp(Apps app, DisplayApp::FullRefreshDirections direction, TouchEvents touchEvent);
         void LoadApp(Apps app, DisplayApp::FullRefreshDirections direction);
 
->>>>>>> 57b4c3f0
     };
   }
 }
