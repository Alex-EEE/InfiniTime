--- conflicted
+++ resolved
@@ -117,12 +117,7 @@
 
       Apps nextApp = Apps::None;
       DisplayApp::FullRefreshDirections nextDirection;
-<<<<<<< HEAD
-      TickType_t lastWakeTime;
-
       System::BootErrors bootError;
-=======
->>>>>>> 392c7ad2
     };
   }
 }