--- conflicted
+++ resolved
@@ -57,14 +57,9 @@
                  Controllers::Settings& settingsController,
                  Pinetime::Controllers::MotorController& motorController,
                  Pinetime::Controllers::MotionController& motionController,
-<<<<<<< HEAD
-                 Pinetime::Controllers::TimerController& timerController);
-      void Start(System::BootErrors error);
-=======
                  Pinetime::Controllers::TimerController& timerController,
                  Pinetime::Controllers::TouchHandler& touchHandler);
-      void Start();
->>>>>>> fab49f85
+      void Start(System::BootErrors error);
       void PushMessage(Display::Messages msg);
 
       void StartApp(Apps app, DisplayApp::FullRefreshDirections direction);
