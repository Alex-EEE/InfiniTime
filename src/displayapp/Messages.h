#pragma once
#include <cstdint>
namespace Pinetime {
  namespace Applications {
    namespace Display {
      enum class Messages : uint8_t {
        GoToSleep,
        GoToRunning,
        UpdateDateTime,
        UpdateBleConnection,
        TouchEvent,
        ButtonPushed,
        ButtonLongPressed,
        ButtonLongerPressed,
        ButtonDoubleClicked,
        NewNotification,
        TimerDone,
        BleFirmwareUpdateStarted,
        UpdateTimeOut,
        DimScreen,
        RestoreBrightness,
        ShowPairingKey,
<<<<<<< HEAD
        AlarmTriggered,
        Clock
=======
        AlarmTriggered
>>>>>>> e0013e73
      };
    }
  }
}<|MERGE_RESOLUTION|>--- conflicted
+++ resolved
@@ -20,12 +20,8 @@
         DimScreen,
         RestoreBrightness,
         ShowPairingKey,
-<<<<<<< HEAD
         AlarmTriggered,
         Clock
-=======
-        AlarmTriggered
->>>>>>> e0013e73
       };
     }
   }
