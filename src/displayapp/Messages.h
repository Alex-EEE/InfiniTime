#pragma once
#include <cstdint>
namespace Pinetime {
  namespace Applications {
    namespace Display {
      enum class Messages : uint8_t {
        GoToSleep,
        GoToRunning,
        UpdateDateTime,
        UpdateBleConnection,
        TouchEvent,
        ButtonPushed,
        ButtonLongPressed,
        ButtonLongerPressed,
        ButtonDoubleClicked,
        NewNotification,
        TimerDone,
        BleFirmwareUpdateStarted,
        UpdateTimeOut,
        DimScreen,
        RestoreBrightness,
        ShowPairingKey,
        AlarmTriggered,
<<<<<<< HEAD
        Clock
=======
        AirplaneModeToggle
>>>>>>> 319030d9
      };
    }
  }
}<|MERGE_RESOLUTION|>--- conflicted
+++ resolved
@@ -21,11 +21,8 @@
         RestoreBrightness,
         ShowPairingKey,
         AlarmTriggered,
-<<<<<<< HEAD
-        Clock
-=======
+        Clock,
         AirplaneModeToggle
->>>>>>> 319030d9
       };
     }
   }
