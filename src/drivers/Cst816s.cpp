--- conflicted
+++ resolved
@@ -41,7 +41,16 @@
   static constexpr uint8_t motionMask = 0b00000101;
   twiMaster.Write(twiAddress, 0xEC, &motionMask, 1);
 
-<<<<<<< HEAD
+  /*
+  [7] EnTest - Interrupt pin to test, enable automatic periodic issued after a low pulse.
+  [6] EnTouch - When a touch is detected, a periodic pulsed Low.
+  [5] EnChange - Upon detecting a touch state changes, pulsed Low.
+  [4] EnMotion - When the detected gesture is pulsed Low.
+  [0] OnceWLP - Press gesture only issue a pulse signal is low.
+  */
+  static constexpr uint8_t irqCtl = 0b01110000;
+  twiMaster.Write(twiAddress, 0xFA, &irqCtl, 1);
+
   // There's mixed information about which register contains which information
   if (twiMaster.Read(twiAddress, 0xA7, &chipId, 1) == TwiMaster::ErrorCodes::TransactionFailed) {
     chipId = 0xFF;
@@ -57,17 +66,6 @@
   }
 
   return chipId == 0xb4 && vendorId == 0 && fwVersion == 1;
-=======
-  /*
-  [7] EnTest - Interrupt pin to test, enable automatic periodic issued after a low pulse.
-  [6] EnTouch - When a touch is detected, a periodic pulsed Low.
-  [5] EnChange - Upon detecting a touch state changes, pulsed Low.
-  [4] EnMotion - When the detected gesture is pulsed Low.
-  [0] OnceWLP - Press gesture only issue a pulse signal is low.
-  */
-  static constexpr uint8_t irqCtl = 0b01110000;
-  twiMaster.Write(twiAddress, 0xFA, &irqCtl, 1);
->>>>>>> fab49f85
 }
 
 Cst816S::TouchInfos Cst816S::GetTouchInfo() {
@@ -79,12 +77,8 @@
     return info;
   }
 
-<<<<<<< HEAD
   // This can only be 0 or 1
   auto nbTouchPoints = touchData[touchPointNumIndex] & 0x0f;
-=======
-  auto nbTouchPoints = touchData[2] & 0x0f;
->>>>>>> fab49f85
 
   auto xHigh = touchData[touchXHighIndex] & 0x0f;
   auto xLow = touchData[touchXLowIndex];
@@ -94,16 +88,8 @@
   auto yLow = touchData[touchYLowIndex];
   uint16_t y = (yHigh << 8) | yLow;
 
-<<<<<<< HEAD
-  auto action = touchData[touchEventIndex] >> 6; /* 0 = Down, 1 = Up, 2 = contact*/
-
   info.x = x;
   info.y = y;
-  info.action = action;
-=======
-  info.x = x;
-  info.y = y;
->>>>>>> fab49f85
   info.touching = (nbTouchPoints > 0);
   info.gesture = static_cast<Gestures>(touchData[gestureIndex]);
 
