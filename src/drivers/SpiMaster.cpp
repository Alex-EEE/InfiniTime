#include <FreeRTOS.h>
#include <hal/nrf_gpio.h>
#include <hal/nrf_spim.h>
#include "SpiMaster.h"
#include <algorithm>
#include <task.h>

using namespace Pinetime::Drivers;

SpiMaster::SpiMaster(const SpiMaster::SpiModule spi, const SpiMaster::Parameters &params) :
        spi{spi}, params{params} {
<<<<<<< HEAD
  mutex = xSemaphoreCreateBinary();
  ASSERT(mutex != NULL);
=======
    mutex = xSemaphoreCreateBinary();
    ASSERT(mutex != NULL);
>>>>>>> be1ad9b0
}

bool SpiMaster::Init() {
  /* Configure GPIO pins used for pselsck, pselmosi, pselmiso and pselss for SPI0 */
  nrf_gpio_pin_set(params.pinSCK);
  nrf_gpio_cfg_output(params.pinSCK);
  nrf_gpio_pin_clear(params.pinMOSI);
  nrf_gpio_cfg_output(params.pinMOSI);
  nrf_gpio_cfg_input(params.pinMISO, NRF_GPIO_PIN_NOPULL);
//  nrf_gpio_cfg_output(params.pinCSN);
//  pinCsn = params.pinCSN;

  switch(spi) {
    case SpiModule::SPI0: spiBaseAddress = NRF_SPIM0; break;
    case SpiModule::SPI1: spiBaseAddress = NRF_SPIM1; break;
    default: return false;
  }

  /* Configure pins, frequency and mode */
  spiBaseAddress->PSELSCK  = params.pinSCK;
  spiBaseAddress->PSELMOSI = params.pinMOSI;
  spiBaseAddress->PSELMISO = params.pinMISO;

  uint32_t frequency;
  switch(params.Frequency) {
    case Frequencies::Freq8Mhz: frequency = 0x80000000; break;
    default: return false;
  }
  spiBaseAddress->FREQUENCY = frequency;

  uint32_t regConfig = 0;
  switch(params.bitOrder) {
    case BitOrder::Msb_Lsb: break;
    case BitOrder::Lsb_Msb: regConfig = 1;
    default: return false;
  }
  switch(params.mode) {
    case Modes::Mode0: break;
    case Modes::Mode1: regConfig |= (0x01 << 1); break;
    case Modes::Mode2: regConfig |= (0x02 << 1); break;
    case Modes::Mode3: regConfig |= (0x03 << 1); break;
    default: return false;
  }

  spiBaseAddress->CONFIG = regConfig;
  spiBaseAddress->EVENTS_ENDRX = 0;
  spiBaseAddress->EVENTS_ENDTX = 0;
  spiBaseAddress->EVENTS_END = 0;

  spiBaseAddress->INTENSET = ((unsigned)1 << (unsigned)6);
  spiBaseAddress->INTENSET = ((unsigned)1 << (unsigned)1);
  spiBaseAddress->INTENSET = ((unsigned)1 << (unsigned)19);

  spiBaseAddress->ENABLE = (SPIM_ENABLE_ENABLE_Enabled << SPIM_ENABLE_ENABLE_Pos);

  NRFX_IRQ_PRIORITY_SET(SPIM0_SPIS0_TWIM0_TWIS0_SPI0_TWI0_IRQn,2);
  NRFX_IRQ_ENABLE(SPIM0_SPIS0_TWIM0_TWIS0_SPI0_TWI0_IRQn);

  xSemaphoreGive(mutex);
  return true;
}


void SpiMaster::SetupWorkaroundForFtpan58(NRF_SPIM_Type *spim, uint32_t ppi_channel, uint32_t gpiote_channel) {
  // Create an event when SCK toggles.
  NRF_GPIOTE->CONFIG[gpiote_channel] = (GPIOTE_CONFIG_MODE_Event << GPIOTE_CONFIG_MODE_Pos) |
                                       (spim->PSEL.SCK << GPIOTE_CONFIG_PSEL_Pos) |
                                       (GPIOTE_CONFIG_POLARITY_Toggle << GPIOTE_CONFIG_POLARITY_Pos);

  // Stop the spim instance when SCK toggles.
  NRF_PPI->CH[ppi_channel].EEP = (uint32_t) &NRF_GPIOTE->EVENTS_IN[gpiote_channel];
  NRF_PPI->CH[ppi_channel].TEP = (uint32_t) &spim->TASKS_STOP;
  NRF_PPI->CHENSET = 1U << ppi_channel;
  spiBaseAddress->EVENTS_END = 0;

  // Disable IRQ
  spim->INTENCLR = (1<<6);
  spim->INTENCLR = (1<<1);
  spim->INTENCLR = (1<<19);
}

void SpiMaster::DisableWorkaroundForFtpan58(NRF_SPIM_Type *spim, uint32_t ppi_channel, uint32_t gpiote_channel) {
  NRF_GPIOTE->CONFIG[gpiote_channel] = 0;
  NRF_PPI->CH[ppi_channel].EEP = 0;
  NRF_PPI->CH[ppi_channel].TEP = 0;
  NRF_PPI->CHENSET = ppi_channel;
  spiBaseAddress->EVENTS_END = 0;
  spim->INTENSET = (1<<6);
  spim->INTENSET = (1<<1);
  spim->INTENSET = (1<<19);
}

void SpiMaster::OnEndEvent() {
  if(currentBufferAddr == 0) {
<<<<<<< HEAD
    asm("nop");
=======
>>>>>>> be1ad9b0
    return;
  }

  auto s = currentBufferSize;
  if(s > 0) {
    auto currentSize = std::min((size_t) 255, s);
    PrepareTx(currentBufferAddr, currentSize);
    currentBufferAddr += currentSize;
    currentBufferSize -= currentSize;

    spiBaseAddress->TASKS_START = 1;
  } else {
    uint8_t* buffer = nullptr;
    size_t size = 0;
<<<<<<< HEAD



    if(taskToNotify != nullptr) {
=======
      if(taskToNotify != nullptr) {
          BaseType_t xHigherPriorityTaskWoken = pdFALSE;
          vTaskNotifyGiveFromISR(taskToNotify, &xHigherPriorityTaskWoken);
          portYIELD_FROM_ISR(xHigherPriorityTaskWoken);
      }

      nrf_gpio_pin_set(this->pinCsn);
      currentBufferAddr = 0;
>>>>>>> be1ad9b0
      BaseType_t xHigherPriorityTaskWoken = pdFALSE;
      xSemaphoreGiveFromISR(mutex, &xHigherPriorityTaskWoken);
      portYIELD_FROM_ISR(xHigherPriorityTaskWoken);
<<<<<<< HEAD
    }

    nrf_gpio_pin_set(this->pinCsn);
    currentBufferAddr = 0;
    BaseType_t xHigherPriorityTaskWoken = pdFALSE;
    xSemaphoreGiveFromISR(mutex, &xHigherPriorityTaskWoken);
    portYIELD_FROM_ISR(xHigherPriorityTaskWoken);
=======
>>>>>>> be1ad9b0
  }
}

void SpiMaster::OnStartedEvent() {
}

void SpiMaster::PrepareTx(const volatile uint32_t bufferAddress, const volatile size_t size) {
  spiBaseAddress->TXD.PTR = bufferAddress;
  spiBaseAddress->TXD.MAXCNT = size;
  spiBaseAddress->TXD.LIST = 0;
  spiBaseAddress->RXD.PTR = 0;
  spiBaseAddress->RXD.MAXCNT = 0;
  spiBaseAddress->RXD.LIST = 0;
  spiBaseAddress->EVENTS_END = 0;
}

void SpiMaster::PrepareRx(const volatile uint32_t cmdAddress, const volatile size_t cmdSize, const volatile uint32_t bufferAddress, const volatile size_t size) {
  spiBaseAddress->TXD.PTR = 0;
  spiBaseAddress->TXD.MAXCNT = 0;
  spiBaseAddress->TXD.LIST = 0;
  spiBaseAddress->RXD.PTR = bufferAddress;
  spiBaseAddress->RXD.MAXCNT = size;
  spiBaseAddress->RXD.LIST = 0;
  spiBaseAddress->EVENTS_END = 0;
}


bool SpiMaster::Write(uint8_t pinCsn, const uint8_t *data, size_t size) {
  if(data == nullptr) return false;
  auto ok = xSemaphoreTake(mutex, portMAX_DELAY);
  ASSERT(ok == true);
  taskToNotify = xTaskGetCurrentTaskHandle();
<<<<<<< HEAD


  this->pinCsn = pinCsn;
=======
>>>>>>> be1ad9b0

  if(size == 1) {
    SetupWorkaroundForFtpan58(spiBaseAddress, 0,0);
  } else {
    DisableWorkaroundForFtpan58(spiBaseAddress, 0, 0);
  }

  nrf_gpio_pin_clear(this->pinCsn);

  currentBufferAddr = (uint32_t)data;
  currentBufferSize = size;

  auto currentSize = std::min((size_t)255, (size_t)currentBufferSize);
  PrepareTx(currentBufferAddr, currentSize);
  currentBufferSize -= currentSize;
  currentBufferAddr += currentSize;
  spiBaseAddress->TASKS_START = 1;

  if(size == 1) {
    while (spiBaseAddress->EVENTS_END == 0);
<<<<<<< HEAD
    nrf_gpio_pin_set(this->pinCsn);
    currentBufferAddr = 0;
=======
>>>>>>> be1ad9b0
    xSemaphoreGive(mutex);
  }

  return true;
}

bool SpiMaster::Read(uint8_t pinCsn, uint8_t* cmd, size_t cmdSize, uint8_t *data, size_t dataSize) {
  xSemaphoreTake(mutex, portMAX_DELAY);

  taskToNotify = nullptr;

  this->pinCsn = pinCsn;
  DisableWorkaroundForFtpan58(spiBaseAddress, 0,0);
  spiBaseAddress->INTENCLR = (1<<6);
  spiBaseAddress->INTENCLR = (1<<1);
  spiBaseAddress->INTENCLR = (1<<19);

  nrf_gpio_pin_clear(this->pinCsn);


  currentBufferAddr = 0;
  currentBufferSize = 0;

  PrepareTx((uint32_t)cmd, cmdSize);
  spiBaseAddress->TASKS_START = 1;
  while (spiBaseAddress->EVENTS_END == 0);

  PrepareRx((uint32_t)cmd, cmdSize, (uint32_t)data, dataSize);
  spiBaseAddress->TASKS_START = 1;

  while (spiBaseAddress->EVENTS_END == 0);
  nrf_gpio_pin_set(this->pinCsn);

  xSemaphoreGive(mutex);

  return true;
}


void SpiMaster::Sleep() {
  while(spiBaseAddress->ENABLE != 0) {
    spiBaseAddress->ENABLE = (SPIM_ENABLE_ENABLE_Disabled << SPIM_ENABLE_ENABLE_Pos);
  }
  nrf_gpio_cfg_default(params.pinSCK);
  nrf_gpio_cfg_default(params.pinMOSI);
  nrf_gpio_cfg_default(params.pinMISO);
}

void SpiMaster::Wakeup() {
  Init();
}

bool SpiMaster::WriteCmdAndBuffer(uint8_t pinCsn, uint8_t *cmd, size_t cmdSize, uint8_t *data, size_t dataSize) {
  xSemaphoreTake(mutex, portMAX_DELAY);

  taskToNotify = nullptr;

  this->pinCsn = pinCsn;
  DisableWorkaroundForFtpan58(spiBaseAddress, 0,0);
  spiBaseAddress->INTENCLR = (1<<6);
  spiBaseAddress->INTENCLR = (1<<1);
  spiBaseAddress->INTENCLR = (1<<19);

  nrf_gpio_pin_clear(this->pinCsn);


  currentBufferAddr = 0;
  currentBufferSize = 0;

  PrepareTx((uint32_t)cmd, cmdSize);
  spiBaseAddress->TASKS_START = 1;
  while (spiBaseAddress->EVENTS_END == 0);

  PrepareTx((uint32_t)data, dataSize);
  spiBaseAddress->TASKS_START = 1;

  while (spiBaseAddress->EVENTS_END == 0);
  nrf_gpio_pin_set(this->pinCsn);

  xSemaphoreGive(mutex);

  return true;
}


<|MERGE_RESOLUTION|>--- conflicted
+++ resolved
@@ -9,13 +9,8 @@
 
 SpiMaster::SpiMaster(const SpiMaster::SpiModule spi, const SpiMaster::Parameters &params) :
         spi{spi}, params{params} {
-<<<<<<< HEAD
   mutex = xSemaphoreCreateBinary();
   ASSERT(mutex != NULL);
-=======
-    mutex = xSemaphoreCreateBinary();
-    ASSERT(mutex != NULL);
->>>>>>> be1ad9b0
 }
 
 bool SpiMaster::Init() {
@@ -110,10 +105,6 @@
 
 void SpiMaster::OnEndEvent() {
   if(currentBufferAddr == 0) {
-<<<<<<< HEAD
-    asm("nop");
-=======
->>>>>>> be1ad9b0
     return;
   }
 
@@ -128,12 +119,6 @@
   } else {
     uint8_t* buffer = nullptr;
     size_t size = 0;
-<<<<<<< HEAD
-
-
-
-    if(taskToNotify != nullptr) {
-=======
       if(taskToNotify != nullptr) {
           BaseType_t xHigherPriorityTaskWoken = pdFALSE;
           vTaskNotifyGiveFromISR(taskToNotify, &xHigherPriorityTaskWoken);
@@ -142,20 +127,9 @@
 
       nrf_gpio_pin_set(this->pinCsn);
       currentBufferAddr = 0;
->>>>>>> be1ad9b0
       BaseType_t xHigherPriorityTaskWoken = pdFALSE;
       xSemaphoreGiveFromISR(mutex, &xHigherPriorityTaskWoken);
       portYIELD_FROM_ISR(xHigherPriorityTaskWoken);
-<<<<<<< HEAD
-    }
-
-    nrf_gpio_pin_set(this->pinCsn);
-    currentBufferAddr = 0;
-    BaseType_t xHigherPriorityTaskWoken = pdFALSE;
-    xSemaphoreGiveFromISR(mutex, &xHigherPriorityTaskWoken);
-    portYIELD_FROM_ISR(xHigherPriorityTaskWoken);
-=======
->>>>>>> be1ad9b0
   }
 }
 
@@ -188,12 +162,9 @@
   auto ok = xSemaphoreTake(mutex, portMAX_DELAY);
   ASSERT(ok == true);
   taskToNotify = xTaskGetCurrentTaskHandle();
-<<<<<<< HEAD
 
 
   this->pinCsn = pinCsn;
-=======
->>>>>>> be1ad9b0
 
   if(size == 1) {
     SetupWorkaroundForFtpan58(spiBaseAddress, 0,0);
@@ -214,18 +185,59 @@
 
   if(size == 1) {
     while (spiBaseAddress->EVENTS_END == 0);
-<<<<<<< HEAD
+    xSemaphoreGive(mutex);
+  }
+
+  return true;
+}
+
+bool SpiMaster::Read(uint8_t pinCsn, uint8_t* cmd, size_t cmdSize, uint8_t *data, size_t dataSize) {
+    xSemaphoreTake(mutex, portMAX_DELAY);
+
+    taskToNotify = nullptr;
+
+    this->pinCsn = pinCsn;
+    DisableWorkaroundForFtpan58(spiBaseAddress, 0,0);
+    spiBaseAddress->INTENCLR = (1<<6);
+    spiBaseAddress->INTENCLR = (1<<1);
+    spiBaseAddress->INTENCLR = (1<<19);
+
+    nrf_gpio_pin_clear(this->pinCsn);
+
+
+    currentBufferAddr = 0;
+    currentBufferSize = 0;
+
+    PrepareTx((uint32_t)cmd, cmdSize);
+    spiBaseAddress->TASKS_START = 1;
+    while (spiBaseAddress->EVENTS_END == 0);
+
+    PrepareRx((uint32_t)cmd, cmdSize, (uint32_t)data, dataSize);
+    spiBaseAddress->TASKS_START = 1;
+
+    while (spiBaseAddress->EVENTS_END == 0);
     nrf_gpio_pin_set(this->pinCsn);
-    currentBufferAddr = 0;
-=======
->>>>>>> be1ad9b0
+
     xSemaphoreGive(mutex);
-  }
-
-  return true;
-}
-
-bool SpiMaster::Read(uint8_t pinCsn, uint8_t* cmd, size_t cmdSize, uint8_t *data, size_t dataSize) {
+
+    return true;
+}
+
+
+void SpiMaster::Sleep() {
+  while(spiBaseAddress->ENABLE != 0) {
+    spiBaseAddress->ENABLE = (SPIM_ENABLE_ENABLE_Disabled << SPIM_ENABLE_ENABLE_Pos);
+  }
+  nrf_gpio_cfg_default(params.pinSCK);
+  nrf_gpio_cfg_default(params.pinMOSI);
+  nrf_gpio_cfg_default(params.pinMISO);
+}
+
+void SpiMaster::Wakeup() {
+  Init();
+}
+
+bool SpiMaster::WriteCmdAndBuffer(uint8_t pinCsn, uint8_t *cmd, size_t cmdSize, uint8_t *data, size_t dataSize) {
   xSemaphoreTake(mutex, portMAX_DELAY);
 
   taskToNotify = nullptr;
@@ -246,7 +258,7 @@
   spiBaseAddress->TASKS_START = 1;
   while (spiBaseAddress->EVENTS_END == 0);
 
-  PrepareRx((uint32_t)cmd, cmdSize, (uint32_t)data, dataSize);
+  PrepareTx((uint32_t)data, dataSize);
   spiBaseAddress->TASKS_START = 1;
 
   while (spiBaseAddress->EVENTS_END == 0);
@@ -258,49 +270,3 @@
 }
 
 
-void SpiMaster::Sleep() {
-  while(spiBaseAddress->ENABLE != 0) {
-    spiBaseAddress->ENABLE = (SPIM_ENABLE_ENABLE_Disabled << SPIM_ENABLE_ENABLE_Pos);
-  }
-  nrf_gpio_cfg_default(params.pinSCK);
-  nrf_gpio_cfg_default(params.pinMOSI);
-  nrf_gpio_cfg_default(params.pinMISO);
-}
-
-void SpiMaster::Wakeup() {
-  Init();
-}
-
-bool SpiMaster::WriteCmdAndBuffer(uint8_t pinCsn, uint8_t *cmd, size_t cmdSize, uint8_t *data, size_t dataSize) {
-  xSemaphoreTake(mutex, portMAX_DELAY);
-
-  taskToNotify = nullptr;
-
-  this->pinCsn = pinCsn;
-  DisableWorkaroundForFtpan58(spiBaseAddress, 0,0);
-  spiBaseAddress->INTENCLR = (1<<6);
-  spiBaseAddress->INTENCLR = (1<<1);
-  spiBaseAddress->INTENCLR = (1<<19);
-
-  nrf_gpio_pin_clear(this->pinCsn);
-
-
-  currentBufferAddr = 0;
-  currentBufferSize = 0;
-
-  PrepareTx((uint32_t)cmd, cmdSize);
-  spiBaseAddress->TASKS_START = 1;
-  while (spiBaseAddress->EVENTS_END == 0);
-
-  PrepareTx((uint32_t)data, dataSize);
-  spiBaseAddress->TASKS_START = 1;
-
-  while (spiBaseAddress->EVENTS_END == 0);
-  nrf_gpio_pin_set(this->pinCsn);
-
-  xSemaphoreGive(mutex);
-
-  return true;
-}
-
-
