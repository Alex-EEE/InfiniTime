--- conflicted
+++ resolved
@@ -8,25 +8,18 @@
     public:
       void Update(int16_t x, int16_t y, int16_t z, uint32_t nbSteps);
 
-<<<<<<< HEAD
-      int16_t X() const { return x; }
-      int16_t Y() const { return y; }
-      int16_t Z() const { return z; }
-      uint32_t NbSteps() const { return nbSteps; }
-=======
-      uint16_t X() const {
+      int16_t X() const {
         return x;
       }
-      uint16_t Y() const {
+      int16_t Y() const {
         return y;
       }
-      uint16_t Z() const {
+      int16_t Z() const {
         return z;
       }
       uint32_t NbSteps() const {
         return nbSteps;
       }
->>>>>>> eedff2c0
       bool ShouldWakeUp(bool isSleeping);
 
       void IsSensorOk(bool isOk);
