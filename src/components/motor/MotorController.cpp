--- conflicted
+++ resolved
@@ -13,18 +13,12 @@
 }
 
 void MotorController::Init() {
-<<<<<<< HEAD
   nrf_gpio_cfg_output(PinMap::Motor);
   nrf_gpio_pin_set(PinMap::Motor);
-  app_timer_create(&vibTimer, APP_TIMER_MODE_SINGLE_SHOT, vibrate);
-=======
-  nrf_gpio_cfg_output(pinMotor);
-  nrf_gpio_pin_set(pinMotor);
   app_timer_init();
 
   app_timer_create(&shortVibTimer, APP_TIMER_MODE_SINGLE_SHOT, StopMotor);
   app_timer_create(&longVibTimer, APP_TIMER_MODE_REPEATED, Ring);
->>>>>>> df8ea7fe
 }
 
 void MotorController::Ring(void* p_context) {
@@ -37,16 +31,7 @@
     return;
   }
 
-<<<<<<< HEAD
   nrf_gpio_pin_clear(PinMap::Motor);
-  /* Start timer for motorDuration miliseconds and timer triggers vibrate() when it finishes*/
-  app_timer_start(vibTimer, APP_TIMER_TICKS(motorDuration), NULL);
-}
-
-void MotorController::vibrate(void* p_context) {
-  nrf_gpio_pin_set(PinMap::Motor);
-=======
-  nrf_gpio_pin_clear(pinMotor);
   app_timer_start(shortVibTimer, APP_TIMER_TICKS(motorDuration), nullptr);
 }
 
@@ -60,10 +45,9 @@
 
 void MotorController::StopRinging() {
   app_timer_stop(longVibTimer);
-  nrf_gpio_pin_set(pinMotor);
+  nrf_gpio_pin_set(PinMap::Motor);
 }
 
 void MotorController::StopMotor(void* p_context) {
-  nrf_gpio_pin_set(pinMotor);
->>>>>>> df8ea7fe
+  nrf_gpio_pin_set(PinMap::Motor);
 }