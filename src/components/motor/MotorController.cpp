#include "MotorController.h"
#include <hal/nrf_gpio.h>
#include "systemtask/SystemTask.h"
#include "app_timer.h"

APP_TIMER_DEF(shortVibTimer);
APP_TIMER_DEF(longVibTimer);

using namespace Pinetime::Controllers;

MotorController::MotorController(Controllers::Settings& settingsController) : settingsController {settingsController} {
}

void MotorController::Init() {
  nrf_gpio_cfg_output(pinMotor);
  nrf_gpio_pin_set(pinMotor);
<<<<<<< HEAD
  app_timer_init();
  
  app_timer_create(&shortVibTimer, APP_TIMER_MODE_SINGLE_SHOT, vibrate);
  app_timer_create(&longVibTimer, APP_TIMER_MODE_REPEATED, vibrate);
  isBusy = false;
=======
  app_timer_create(&vibTimer, APP_TIMER_MODE_SINGLE_SHOT, vibrate);
>>>>>>> 514481ef
}

void MotorController::runForDuration(uint8_t motorDuration) {

  if (settingsController.GetVibrationStatus() == Controllers::Settings::Vibration::OFF || isBusy)
    return;

  nrf_gpio_pin_clear(pinMotor);
  /* Start timer for motorDuration miliseconds and timer triggers vibrate() when it finishes*/
  app_timer_start(shortVibTimer, APP_TIMER_TICKS(motorDuration), NULL);
}

void MotorController::startRunning(uint8_t motorDuration) {
  if (settingsController.GetVibrationStatus() == Controllers::Settings::Vibration::OFF || isBusy )
    return;
  //prevent other vibrations while running
  isBusy = true;
  nrf_gpio_pin_clear(pinMotor);
  app_timer_start(longVibTimer, APP_TIMER_TICKS(motorDuration), NULL);
}

void MotorController::stopRunning() {
  
  app_timer_stop(longVibTimer);
  nrf_gpio_pin_set(pinMotor);
  isBusy = false;
}

void MotorController::vibrate(void* p_context) {
  if (nrf_gpio_pin_out_read(pinMotor) == 0) {
    nrf_gpio_pin_set(pinMotor);
  } else {
    nrf_gpio_pin_clear(pinMotor);
  }
}<|MERGE_RESOLUTION|>--- conflicted
+++ resolved
@@ -14,15 +14,11 @@
 void MotorController::Init() {
   nrf_gpio_cfg_output(pinMotor);
   nrf_gpio_pin_set(pinMotor);
-<<<<<<< HEAD
   app_timer_init();
-  
+
   app_timer_create(&shortVibTimer, APP_TIMER_MODE_SINGLE_SHOT, vibrate);
   app_timer_create(&longVibTimer, APP_TIMER_MODE_REPEATED, vibrate);
   isBusy = false;
-=======
-  app_timer_create(&vibTimer, APP_TIMER_MODE_SINGLE_SHOT, vibrate);
->>>>>>> 514481ef
 }
 
 void MotorController::runForDuration(uint8_t motorDuration) {
