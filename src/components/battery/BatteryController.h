#pragma once
#include <cstdint>
#include <drivers/include/nrfx_saadc.h>
#include <array>
#include <numeric>

namespace Pinetime {
  namespace Controllers {

<<<<<<< HEAD
=======
    /** A simple circular buffer that can be used to average
     out the sensor values. The total capacity of the CircBuffer
    is given as the template parameter N.
    */
    template <int N> class CircBuffer {
    public:
      CircBuffer() : arr {}, sz {}, cap {N}, head {} {
      }
      /**
     insert member function overwrites the next data to the current
    HEAD and moves the HEAD to the newly inserted value.
    */
      void Insert(const uint8_t num) {
        head %= cap;
        arr[head++] = num;
        if (sz != cap) {
          sz++;
        }
      }

      uint8_t GetAverage() const {
        int sum = std::accumulate(arr.begin(), arr.end(), 0);
        return static_cast<uint8_t>(sum / sz);
      }

    private:
      std::array<uint8_t, N> arr; /**< internal array used to store the values*/
      uint8_t sz;             /**< The current size of the array.*/
      uint8_t cap;            /**< Total capacity of the CircBuffer.*/
      uint8_t head;           /**< The current head of the CircBuffer*/
    };

>>>>>>> a07b6382
    class Battery {
    public:
      Battery();

      void Init();
      void Update();

<<<<<<< HEAD
      int PercentRemaining() const {
        return percentRemaining;
=======
      uint8_t PercentRemaining() const {
        auto avg = percentRemainingBuffer.GetAverage();
        avg = std::min(avg, static_cast<uint8_t>(100));
        avg = std::max(avg, static_cast<uint8_t>(0));
        return avg;
>>>>>>> a07b6382
      }

      uint16_t Voltage() const {
        return voltage;
      }

      bool IsCharging() const {
        return isCharging;
      }

      bool IsPowerPresent() const {
        return isPowerPresent;
      }

    private:
      static Battery* instance;
      nrf_saadc_value_t saadc_value;

      static constexpr uint32_t chargingPin = 12;
      static constexpr uint32_t powerPresentPin = 19;
      static constexpr nrf_saadc_input_t batteryVoltageAdcInput = NRF_SAADC_INPUT_AIN7;
      uint16_t voltage = 0;
      int percentRemaining = -1;

      bool isCharging = false;
      bool isPowerPresent = false;

      void SaadcInit();

      void SaadcEventHandler(nrfx_saadc_evt_t const* p_event);
      static void AdcCallbackStatic(nrfx_saadc_evt_t const* event);

      bool isReading = false;
    };
  }
}<|MERGE_RESOLUTION|>--- conflicted
+++ resolved
@@ -7,41 +7,6 @@
 namespace Pinetime {
   namespace Controllers {
 
-<<<<<<< HEAD
-=======
-    /** A simple circular buffer that can be used to average
-     out the sensor values. The total capacity of the CircBuffer
-    is given as the template parameter N.
-    */
-    template <int N> class CircBuffer {
-    public:
-      CircBuffer() : arr {}, sz {}, cap {N}, head {} {
-      }
-      /**
-     insert member function overwrites the next data to the current
-    HEAD and moves the HEAD to the newly inserted value.
-    */
-      void Insert(const uint8_t num) {
-        head %= cap;
-        arr[head++] = num;
-        if (sz != cap) {
-          sz++;
-        }
-      }
-
-      uint8_t GetAverage() const {
-        int sum = std::accumulate(arr.begin(), arr.end(), 0);
-        return static_cast<uint8_t>(sum / sz);
-      }
-
-    private:
-      std::array<uint8_t, N> arr; /**< internal array used to store the values*/
-      uint8_t sz;             /**< The current size of the array.*/
-      uint8_t cap;            /**< Total capacity of the CircBuffer.*/
-      uint8_t head;           /**< The current head of the CircBuffer*/
-    };
-
->>>>>>> a07b6382
     class Battery {
     public:
       Battery();
@@ -49,16 +14,8 @@
       void Init();
       void Update();
 
-<<<<<<< HEAD
-      int PercentRemaining() const {
+      uint8_t PercentRemaining() const {
         return percentRemaining;
-=======
-      uint8_t PercentRemaining() const {
-        auto avg = percentRemainingBuffer.GetAverage();
-        avg = std::min(avg, static_cast<uint8_t>(100));
-        avg = std::max(avg, static_cast<uint8_t>(0));
-        return avg;
->>>>>>> a07b6382
       }
 
       uint16_t Voltage() const {
@@ -81,7 +38,7 @@
       static constexpr uint32_t powerPresentPin = 19;
       static constexpr nrf_saadc_input_t batteryVoltageAdcInput = NRF_SAADC_INPUT_AIN7;
       uint16_t voltage = 0;
-      int percentRemaining = -1;
+      uint8_t percentRemaining = 0;
 
       bool isCharging = false;
       bool isPowerPresent = false;
