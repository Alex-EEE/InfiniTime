--- conflicted
+++ resolved
@@ -64,23 +64,16 @@
     // reference_voltage is 0.6V
     // p_event->data.done.p_buffer[0] = (adc_voltage / reference_voltage) * 1024
     voltage = p_event->data.done.p_buffer[0] * 6000 / 1024;
-    percentRemaining = (voltage - battery_min) * 100 / (battery_max - battery_min);
-    percentRemaining = std::max(percentRemaining, 0);
-    percentRemaining = std::min(percentRemaining, 100);
-<<<<<<< HEAD
+
+    if (voltage > battery_max) {
+      percentRemaining = 100;
+    } else if (voltage < battery_min) {
+      percentRemaining = 0;
+    } else {
+      percentRemaining = (voltage - battery_min) * 100 / (battery_max - battery_min);
+    }
 
     nrfx_saadc_uninit();
     isReading = false;
-=======
-    percentRemainingBuffer.Insert(percentRemaining);
-
-    samples++;
-    if (samples > percentRemainingSamples) {
-      nrfx_saadc_uninit();
-      isReading = false;
-    } else {
-      nrfx_saadc_sample();
-    }
->>>>>>> a07b6382
   }
 }