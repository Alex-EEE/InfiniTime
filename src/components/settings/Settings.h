--- conflicted
+++ resolved
@@ -102,7 +102,6 @@
         return settings.PTS.ColorBG;
       };
 
-<<<<<<< HEAD
       void SetInfineatShowSideCover(bool show) {
         if (show != settings.watchFaceInfineat.showSideCover) {
           settings.watchFaceInfineat.showSideCover = show;
@@ -121,7 +120,8 @@
       };
       int GetInfineatColorIndex() const {
         return settings.watchFaceInfineat.colorIndex;
-=======
+      };
+
       void SetPTSGaugeStyle(PTSGaugeStyle gaugeStyle) {
         if (gaugeStyle != settings.PTS.gaugeStyle)
           settingsChanged = true;
@@ -129,7 +129,6 @@
       };
       PTSGaugeStyle GetPTSGaugeStyle() const {
         return settings.PTS.gaugeStyle;
->>>>>>> 4fe834ef
       };
 
       void SetAppMenu(uint8_t menu) {
