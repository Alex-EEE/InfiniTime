--- conflicted
+++ resolved
@@ -17,11 +17,7 @@
   screen->OnObjectEvent(obj, event, eventData);
 }
 
-<<<<<<< HEAD
-static const char * btnm_map1[] = {"Meter", "Music", "Clock", "\n", "Soft\nversion", "App2", "Brightness", ""};
-=======
 static const char * btnm_map1[] = {Symbols::heartBeat, Symbols::shoe, Symbols::clock, "\n", Symbols::info, Symbols::list, Symbols::sun, ""};
->>>>>>> 6309719a
 
 Tile::Tile(DisplayApp* app) : Screen(app) {
   modal.reset(new Modal(app));
