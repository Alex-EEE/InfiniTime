#pragma once

#include <cstdint>
#include <chrono>
#include <Components/Gfx/Gfx.h>
#include "Screen.h"
#include <bits/unique_ptr.h>
#include <libs/lvgl/src/lv_core/lv_style.h>
#include <libs/lvgl/src/lv_core/lv_obj.h>
#include <Components/Battery/BatteryController.h>
#include <Components/Ble/BleController.h>
#include "../Fonts/lcdfont14.h"
#include "../Fonts/lcdfont70.h"
#include "../../Version.h"

namespace Pinetime {
  namespace Applications {
    namespace Screens {

      template <class T>
      class DirtyValue {
        public:
          explicit DirtyValue(T v) { value = v; }
          explicit DirtyValue(T& v) { value = v; }
          bool IsUpdated() const { return isUpdated; }
<<<<<<< HEAD
          T& Get() { this->isUpdated = false; return value;}
=======
          T& Get() { this->isUpdated = false; return value; }
>>>>>>> d2f725ec

          DirtyValue& operator=(const T& other) {
            if (this->value != other) {
              this->value = other;
              this->isUpdated = true;
            }
            return *this;
          }
        private:
          T value;
          bool isUpdated = true;
      };
      class Clock : public Screen{
        public:
          Clock(DisplayApp* app,
                  Controllers::DateTime& dateTimeController,
                  Controllers::Battery& batteryController,
                  Controllers::Ble& bleController);
          ~Clock() override;

          bool Refresh() override;
          bool OnButtonPushed() override;

          void OnObjectEvent(lv_obj_t *pObj, lv_event_t i);
        private:
          static const char* MonthToString(Pinetime::Controllers::DateTime::Months month);
          static const char* DayOfWeekToString(Pinetime::Controllers::DateTime::Days dayOfWeek);
          static char const *DaysString[];
          static char const *MonthsString[];

          char displayedChar[5];

          uint16_t currentYear = 1970;
          Pinetime::Controllers::DateTime::Months currentMonth = Pinetime::Controllers::DateTime::Months::Unknown;
          Pinetime::Controllers::DateTime::Days currentDayOfWeek = Pinetime::Controllers::DateTime::Days::Unknown;
          uint8_t currentDay = 0;

          DirtyValue<uint8_t> batteryPercentRemaining  {0};
          DirtyValue<bool> bleState {false};
          DirtyValue<std::chrono::time_point<std::chrono::system_clock, std::chrono::nanoseconds>> currentDateTime;
          DirtyValue<Pinetime::Version> version;

          lv_style_t* labelStyle;
          lv_style_t labelBigStyle;
          lv_obj_t * label_battery;

          lv_obj_t * label_ble;
          lv_obj_t* label_time;
          lv_obj_t* label_date;
          lv_obj_t* label_version;
          lv_obj_t* backgroundLabel;

          Controllers::DateTime& dateTimeController;
          Controllers::Battery& batteryController;
          Controllers::Ble& bleController;

          bool running = true;

      };
    }
  }
}<|MERGE_RESOLUTION|>--- conflicted
+++ resolved
@@ -23,11 +23,7 @@
           explicit DirtyValue(T v) { value = v; }
           explicit DirtyValue(T& v) { value = v; }
           bool IsUpdated() const { return isUpdated; }
-<<<<<<< HEAD
-          T& Get() { this->isUpdated = false; return value;}
-=======
           T& Get() { this->isUpdated = false; return value; }
->>>>>>> d2f725ec
 
           DirtyValue& operator=(const T& other) {
             if (this->value != other) {
