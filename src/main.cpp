--- conflicted
+++ resolved
@@ -45,11 +45,8 @@
 #include "drivers/Cst816s.h"
 #include "drivers/PinMap.h"
 #include "systemtask/SystemTask.h"
-<<<<<<< HEAD
 #include "drivers/PinMap.h"
-=======
 #include "touchhandler/TouchHandler.h"
->>>>>>> 6c023785
 
 #if NRF_LOG_ENABLED
   #include "logging/NrfLogger.h"
@@ -81,12 +78,7 @@
 // respecting correct timings. According to erratas heet, this magic value makes it run
 // at ~390Khz with correct timings.
 static constexpr uint32_t MaxTwiFrequencyWithoutHardwareBug {0x06200000};
-<<<<<<< HEAD
-Pinetime::Drivers::TwiMaster twiMaster {Pinetime::Drivers::TwiMaster::Modules::TWIM1,
-                                        Pinetime::Drivers::TwiMaster::Parameters {MaxTwiFrequencyWithoutHardwareBug, Pinetime::PinMap::TwiSda, Pinetime::PinMap::TwiScl}};
-=======
-Pinetime::Drivers::TwiMaster twiMaster {NRF_TWIM1, MaxTwiFrequencyWithoutHardwareBug, pinTwiSda, pinTwiScl};
->>>>>>> 6c023785
+Pinetime::Drivers::TwiMaster twiMaster {NRF_TWIM1, MaxTwiFrequencyWithoutHardwareBug, Pinetime::PinMap::TwiSda, Pinetime::PinMap::TwiScl};
 Pinetime::Drivers::Cst816S touchPanel {twiMaster, touchPanelTwiAddress};
 #ifdef PINETIME_IS_RECOVERY
 static constexpr bool isFactory = true;
