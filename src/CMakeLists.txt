cmake_minimum_required(VERSION 3.10)

project(pinetime-app C CXX ASM)


# define some variables just for this example to determine file locations
set(NRF_PROJECT_NAME pinetime-app)
set(NRF_BOARD pca10040)

# check if all the necessary tools paths have been provided.
if (NOT NRF5_SDK_PATH)
    message(FATAL_ERROR "The path to the nRF5 SDK (NRF5_SDK_PATH) must be set.")
endif ()
if (DEFINED ARM_NONE_EABI_TOOLCHAIN_PATH)
    set(ARM_NONE_EABI_TOOLCHAIN_BIN_PATH ${ARM_NONE_EABI_TOOLCHAIN_PATH}/bin)
endif ()

if (NOT NRF_TARGET MATCHES "nrf52")
    message(FATAL_ERROR "Only rRF52 boards are supported right now")
endif ()

# Setup toolchain
include(${CMAKE_SOURCE_DIR}/cmake-nRF5x/arm-gcc-toolchain.cmake)

if (NOT DEFINED ARM_GCC_TOOLCHAIN)
    message(FATAL_ERROR "The toolchain must be set up before calling this macro")
endif ()
set(CMAKE_OSX_SYSROOT "/")
set(CMAKE_OSX_DEPLOYMENT_TARGET "")


set(SDK_SOURCE_FILES
        # Startup
        "${NRF5_SDK_PATH}/modules/nrfx/mdk/system_nrf52.c"
        "${NRF5_SDK_PATH}/modules/nrfx/mdk/gcc_startup_nrf52.S"

        # Base SDK
        "${NRF5_SDK_PATH}/components/boards/boards.c"
        "${NRF5_SDK_PATH}/integration/nrfx/legacy/nrf_drv_clock.c"
        "${NRF5_SDK_PATH}/integration/nrfx/legacy/nrf_drv_clock.h"
        "${NRF5_SDK_PATH}/modules/nrfx/drivers/src/nrfx_clock.c"
        "${NRF5_SDK_PATH}/modules/nrfx/drivers/src/nrfx_gpiote.c"
        "${NRF5_SDK_PATH}/modules/nrfx/soc/nrfx_atomic.c"
        "${NRF5_SDK_PATH}/modules/nrfx/drivers/src/nrfx_saadc.c"
        "${NRF5_SDK_PATH}/components/libraries/timer/app_timer.h"

        # FreeRTOS
        ${NRF5_SDK_PATH}/external/freertos/source/croutine.c
        ${NRF5_SDK_PATH}/external/freertos/source/event_groups.c
        ${NRF5_SDK_PATH}/external/freertos/source/portable/MemMang/heap_4.c
        ${NRF5_SDK_PATH}/external/freertos/source/list.c
        ${NRF5_SDK_PATH}/external/freertos/source/queue.c
        ${NRF5_SDK_PATH}/external/freertos/source/stream_buffer.c
        ${NRF5_SDK_PATH}/external/freertos/source/tasks.c
        ${NRF5_SDK_PATH}/external/freertos/source/timers.c
        ${NRF5_SDK_PATH}/components/libraries/timer/app_timer_freertos.c

        # Libs
        "${NRF5_SDK_PATH}/components/libraries/atomic/nrf_atomic.c"
        "${NRF5_SDK_PATH}/components/libraries/balloc/nrf_balloc.c"
        "${NRF5_SDK_PATH}/components/libraries/util/nrf_assert.c"
        "${NRF5_SDK_PATH}/components/libraries/util/app_error.c"
        "${NRF5_SDK_PATH}/components/libraries/util/app_error_weak.c"
        "${NRF5_SDK_PATH}/components/libraries/util/app_error_handler_gcc.c"
        "${NRF5_SDK_PATH}/components/libraries/util/app_util_platform.c"
        "${NRF5_SDK_PATH}/components/libraries/log/src/nrf_log_backend_rtt.c"
        "${NRF5_SDK_PATH}/components/libraries/log/src/nrf_log_backend_serial.c"
        "${NRF5_SDK_PATH}/components/libraries/log/src/nrf_log_default_backends.c"
        "${NRF5_SDK_PATH}/components/libraries/log/src/nrf_log_frontend.c"
        "${NRF5_SDK_PATH}/components/libraries/log/src/nrf_log_str_formatter.c"
        "${NRF5_SDK_PATH}/components/libraries/memobj/nrf_memobj.c"
        "${NRF5_SDK_PATH}/components/libraries/ringbuf/nrf_ringbuf.c"
        "${NRF5_SDK_PATH}/components/libraries/strerror/nrf_strerror.c"

        # Segger RTT
        "${NRF5_SDK_PATH}/external/segger_rtt/SEGGER_RTT_Syscalls_GCC.c"
        "${NRF5_SDK_PATH}/external/segger_rtt/SEGGER_RTT.c"
        "${NRF5_SDK_PATH}/external/segger_rtt/SEGGER_RTT_printf.c"

        # Other
        "${NRF5_SDK_PATH}/external/utf_converter/utf.c"
        "${NRF5_SDK_PATH}/external/fprintf/nrf_fprintf.c"
        "${NRF5_SDK_PATH}/external/fprintf/nrf_fprintf_format.c"

        # TWI
        "${NRF5_SDK_PATH}/modules/nrfx/drivers/src/nrfx_twim.c"

        # GPIOTE
        "${NRF5_SDK_PATH}/components/libraries/gpiote/app_gpiote.c"
        )

set(TINYCRYPT_SRC
        libs/mynewt-nimble/ext/tinycrypt/src/aes_encrypt.c
        libs/mynewt-nimble/ext/tinycrypt/src/utils.c
        libs/mynewt-nimble/ext/tinycrypt/src/cmac_mode.c
        libs/mynewt-nimble/ext/tinycrypt/src/ecc.c
        libs/mynewt-nimble/ext/tinycrypt/src/ecc_dh.c
        )

set(NIMBLE_SRC
        libs/mynewt-nimble/porting/npl/freertos/src/nimble_port_freertos.c
        libs/mynewt-nimble/porting/npl/freertos/src/npl_os_freertos.c
        libs/mynewt-nimble/nimble/host/src/ble_hs.c
        libs/mynewt-nimble/nimble/host/src/ble_hs_hci_evt.c
        libs/mynewt-nimble/nimble/host/src/ble_l2cap_sig_cmd.c
        libs/mynewt-nimble/nimble/host/src/ble_l2cap_sig.c
        libs/mynewt-nimble/nimble/host/src/ble_l2cap.c
        libs/mynewt-nimble/nimble/host/src/ble_hs_mbuf.c
        libs/mynewt-nimble/nimble/host/src/ble_sm.c
        libs/mynewt-nimble/nimble/host/src/ble_sm_cmd.c
        libs/mynewt-nimble/nimble/host/src/ble_sm_lgcy.c
        libs/mynewt-nimble/nimble/host/src/ble_sm_alg.c
        libs/mynewt-nimble/nimble/host/src/ble_sm_sc.c
        libs/mynewt-nimble/nimble/host/src/ble_gap.c
        libs/mynewt-nimble/nimble/host/src/ble_gatts.c
        libs/mynewt-nimble/nimble/host/src/ble_gattc.c
        libs/mynewt-nimble/nimble/host/src/ble_hs_conn.c
        libs/mynewt-nimble/nimble/host/src/ble_att_svr.c
        libs/mynewt-nimble/nimble/host/src/ble_store.c
        libs/mynewt-nimble/nimble/host/src/ble_store_util.c
        libs/mynewt-nimble/nimble/host/src/ble_hs_pvcy.c
        libs/mynewt-nimble/nimble/host/src/ble_hs_hci.c
        libs/mynewt-nimble/nimble/host/src/ble_hs_log.c
        libs/mynewt-nimble/nimble/host/src/ble_hs_hci_util.c
        libs/mynewt-nimble/nimble/host/src/ble_hs_hci_cmd.c
        libs/mynewt-nimble/nimble/host/src/ble_hs_cfg.c
        libs/mynewt-nimble/nimble/host/src/ble_uuid.c
        libs/mynewt-nimble/nimble/host/src/ble_hs_id.c
        libs/mynewt-nimble/nimble/host/src/ble_hs_misc.c
        libs/mynewt-nimble/nimble/host/src/ble_att.c
        libs/mynewt-nimble/nimble/host/src/ble_att_clt.c
        libs/mynewt-nimble/nimble/host/src/ble_att_svr.c
        libs/mynewt-nimble/nimble/host/src/ble_att_cmd.c
        libs/mynewt-nimble/nimble/host/src/ble_hs_atomic.c
        libs/mynewt-nimble/nimble/host/src/ble_hs_adv.c
        libs/mynewt-nimble/nimble/host/src/ble_hs_flow.c
        libs/mynewt-nimble/nimble/host/src/ble_hs_mqueue.c
        libs/mynewt-nimble/nimble/host/src/ble_hs_stop.c
        libs/mynewt-nimble/nimble/host/src/ble_hs_startup.c
        libs/mynewt-nimble/nimble/host/store/ram/src/ble_store_ram.c
        libs/mynewt-nimble/nimble/host/src/ble_monitor.c
        libs/mynewt-nimble/nimble/transport/ram/src/ble_hci_ram.c
        libs/mynewt-nimble/nimble/controller/src/ble_ll.c
        libs/mynewt-nimble/nimble/controller/src/ble_ll_rand.c
        libs/mynewt-nimble/nimble/controller/src/ble_ll_conn.c
        libs/mynewt-nimble/nimble/controller/src/ble_ll_ctrl.c
        libs/mynewt-nimble/nimble/controller/src/ble_ll_hci.c
        libs/mynewt-nimble/nimble/controller/src/ble_ll_conn_hci.c
        libs/mynewt-nimble/nimble/controller/src/ble_ll_utils.c
        libs/mynewt-nimble/nimble/controller/src/ble_ll_scan.c
        libs/mynewt-nimble/nimble/controller/src/ble_ll_whitelist.c
        libs/mynewt-nimble/nimble/controller/src/ble_ll_adv.c
        libs/mynewt-nimble/nimble/controller/src/ble_ll_sched.c
        libs/mynewt-nimble/nimble/controller/src/ble_ll_supp_cmd.c
        libs/mynewt-nimble/nimble/controller/src/ble_ll_hci_ev.c
        libs/mynewt-nimble/nimble/controller/src/ble_ll_rfmgmt.c
        libs/mynewt-nimble/porting/nimble/src/os_cputime.c
        libs/mynewt-nimble/porting/nimble/src/os_cputime_pwr2.c
        libs/mynewt-nimble/porting/nimble/src/os_mbuf.c
        libs/mynewt-nimble/porting/nimble/src/os_mempool.c
        libs/mynewt-nimble/porting/nimble/src/hal_timer.c
        libs/mynewt-nimble/porting/nimble/src/mem.c
        libs/mynewt-nimble/porting/nimble/src/endian.c
        libs/mynewt-nimble/porting/nimble/src/os_msys_init.c
        libs/mynewt-nimble/nimble/drivers/nrf52/src/ble_hw.c
        libs/mynewt-nimble/nimble/drivers/nrf52/src/ble_phy.c
        libs/mynewt-nimble/nimble/host/services/gap/src/ble_svc_gap.c
        libs/mynewt-nimble/nimble/host/services/gatt/src/ble_svc_gatt.c
        libs/mynewt-nimble/nimble/host/util/src/addr.c
        )

set(LITTLEFS_SRC
        libs/littlefs/lfs_util.h
        libs/littlefs/lfs.h
        libs/littlefs/lfs_util.c
        libs/littlefs/lfs.c
        )

set(LVGL_SRC
        libs/lv_conf.h
        libs/lvgl/lvgl.h

        libs/lvgl/src/lvgl.h
        libs/lvgl/src/lv_api_map.h
        libs/lvgl/src/lv_conf_internal.h
        libs/lvgl/src/lv_core/lv_disp.h
        libs/lvgl/src/lv_core/lv_group.h
        libs/lvgl/src/lv_core/lv_indev.h
        libs/lvgl/src/lv_core/lv_obj.h
        libs/lvgl/src/lv_core/lv_obj_style_dec.h
        libs/lvgl/src/lv_core/lv_refr.h
        libs/lvgl/src/lv_core/lv_style.h
        libs/lvgl/src/lv_draw/lv_draw.h
        libs/lvgl/src/lv_draw/lv_draw_arc.h
        libs/lvgl/src/lv_draw/lv_draw_blend.h
        libs/lvgl/src/lv_draw/lv_draw_img.h
        libs/lvgl/src/lv_draw/lv_draw_label.h
        libs/lvgl/src/lv_draw/lv_draw_line.h
        libs/lvgl/src/lv_draw/lv_draw_mask.h
        libs/lvgl/src/lv_draw/lv_draw_rect.h
        libs/lvgl/src/lv_draw/lv_draw_triangle.h
        libs/lvgl/src/lv_draw/lv_img_buf.h
        libs/lvgl/src/lv_draw/lv_img_cache.h
        libs/lvgl/src/lv_draw/lv_img_decoder.h
        libs/lvgl/src/lv_font/lv_font.h
        libs/lvgl/src/lv_font/lv_font_fmt_txt.h
        libs/lvgl/src/lv_font/lv_font_loader.h
        libs/lvgl/src/lv_font/lv_symbol_def.h
        libs/lvgl/src/lv_hal/lv_hal.h
        libs/lvgl/src/lv_hal/lv_hal_disp.h
        libs/lvgl/src/lv_hal/lv_hal_indev.h
        libs/lvgl/src/lv_hal/lv_hal_tick.h
        libs/lvgl/src/lv_misc/lv_anim.h
        libs/lvgl/src/lv_misc/lv_area.h
        libs/lvgl/src/lv_misc/lv_async.h
        libs/lvgl/src/lv_misc/lv_bidi.h
        libs/lvgl/src/lv_misc/lv_color.h
        libs/lvgl/src/lv_misc/lv_debug.h
        libs/lvgl/src/lv_misc/lv_fs.h
        libs/lvgl/src/lv_misc/lv_gc.h
        libs/lvgl/src/lv_misc/lv_ll.h
        libs/lvgl/src/lv_misc/lv_log.h
        libs/lvgl/src/lv_misc/lv_math.h
        libs/lvgl/src/lv_misc/lv_mem.h
        libs/lvgl/src/lv_misc/lv_printf.h
        libs/lvgl/src/lv_misc/lv_task.h
        libs/lvgl/src/lv_misc/lv_templ.h
        libs/lvgl/src/lv_misc/lv_txt.h
        libs/lvgl/src/lv_misc/lv_txt_ap.h
        libs/lvgl/src/lv_misc/lv_types.h
        libs/lvgl/src/lv_misc/lv_utils.h
        libs/lvgl/src/lv_themes/lv_theme.h
        libs/lvgl/src/lv_themes/lv_theme_empty.h
        libs/lvgl/src/lv_themes/lv_theme_material.h
        #libs/lvgl/src/lv_themes/lv_theme_mono.h
        #libs/lvgl/src/lv_themes/lv_theme_template.h
        libs/lvgl/src/lv_widgets/lv_arc.h
        libs/lvgl/src/lv_widgets/lv_bar.h
        libs/lvgl/src/lv_widgets/lv_btn.h
        libs/lvgl/src/lv_widgets/lv_btnmatrix.h
        libs/lvgl/src/lv_widgets/lv_calendar.h
        libs/lvgl/src/lv_widgets/lv_canvas.h
        libs/lvgl/src/lv_widgets/lv_chart.h
        libs/lvgl/src/lv_widgets/lv_checkbox.h
        libs/lvgl/src/lv_widgets/lv_cont.h
        libs/lvgl/src/lv_widgets/lv_cpicker.h
        libs/lvgl/src/lv_widgets/lv_dropdown.h
        libs/lvgl/src/lv_widgets/lv_gauge.h
        libs/lvgl/src/lv_widgets/lv_img.h
        libs/lvgl/src/lv_widgets/lv_imgbtn.h
        libs/lvgl/src/lv_widgets/lv_keyboard.h
        libs/lvgl/src/lv_widgets/lv_label.h
        libs/lvgl/src/lv_widgets/lv_led.h
        libs/lvgl/src/lv_widgets/lv_line.h
        libs/lvgl/src/lv_widgets/lv_linemeter.h
        libs/lvgl/src/lv_widgets/lv_list.h
        libs/lvgl/src/lv_widgets/lv_msgbox.h
        libs/lvgl/src/lv_widgets/lv_objmask.h
        libs/lvgl/src/lv_widgets/lv_objx_templ.h
        libs/lvgl/src/lv_widgets/lv_page.h
        libs/lvgl/src/lv_widgets/lv_roller.h
        libs/lvgl/src/lv_widgets/lv_slider.h
        libs/lvgl/src/lv_widgets/lv_spinbox.h
        libs/lvgl/src/lv_widgets/lv_spinner.h
        libs/lvgl/src/lv_widgets/lv_switch.h
        libs/lvgl/src/lv_widgets/lv_table.h
        libs/lvgl/src/lv_widgets/lv_tabview.h
        libs/lvgl/src/lv_widgets/lv_textarea.h
        libs/lvgl/src/lv_widgets/lv_tileview.h
        libs/lvgl/src/lv_widgets/lv_win.h
        libs/lvgl/src/lv_core/lv_disp.c
        libs/lvgl/src/lv_core/lv_group.c
        libs/lvgl/src/lv_core/lv_indev.c
        libs/lvgl/src/lv_core/lv_obj.c
        libs/lvgl/src/lv_core/lv_refr.c
        libs/lvgl/src/lv_core/lv_style.c
        libs/lvgl/src/lv_draw/lv_draw_arc.c
        libs/lvgl/src/lv_draw/lv_draw_blend.c
        libs/lvgl/src/lv_draw/lv_draw_img.c
        libs/lvgl/src/lv_draw/lv_draw_label.c
        libs/lvgl/src/lv_draw/lv_draw_line.c
        libs/lvgl/src/lv_draw/lv_draw_mask.c
        libs/lvgl/src/lv_draw/lv_draw_rect.c
        libs/lvgl/src/lv_draw/lv_draw_triangle.c
        libs/lvgl/src/lv_draw/lv_img_buf.c
        libs/lvgl/src/lv_draw/lv_img_cache.c
        libs/lvgl/src/lv_draw/lv_img_decoder.c
        libs/lvgl/src/lv_font/lv_font.c
        #libs/lvgl/src/lv_font/lv_font_dejavu_16_persian_hebrew.c
        libs/lvgl/src/lv_font/lv_font_fmt_txt.c
        libs/lvgl/src/lv_font/lv_font_loader.c
        # LVGL Fonts
        libs/lvgl/src/lv_font/lv_font_montserrat_14.c
        libs/lvgl/src/lv_font/lv_font_montserrat_18.c
        libs/lvgl/src/lv_font/lv_font_montserrat_22.c
        libs/lvgl/src/lv_font/lv_font_montserrat_28.c
        #
        libs/lvgl/src/lv_hal/lv_hal_disp.c
        libs/lvgl/src/lv_hal/lv_hal_indev.c
        libs/lvgl/src/lv_hal/lv_hal_tick.c
        libs/lvgl/src/lv_misc/lv_anim.c
        libs/lvgl/src/lv_misc/lv_area.c
        libs/lvgl/src/lv_misc/lv_async.c
        libs/lvgl/src/lv_misc/lv_bidi.c
        libs/lvgl/src/lv_misc/lv_color.c
        libs/lvgl/src/lv_misc/lv_debug.c
        libs/lvgl/src/lv_misc/lv_fs.c
        libs/lvgl/src/lv_misc/lv_gc.c
        libs/lvgl/src/lv_misc/lv_ll.c
        libs/lvgl/src/lv_misc/lv_log.c
        libs/lvgl/src/lv_misc/lv_math.c
        libs/lvgl/src/lv_misc/lv_mem.c
        libs/lvgl/src/lv_misc/lv_printf.c
        libs/lvgl/src/lv_misc/lv_task.c
        libs/lvgl/src/lv_misc/lv_templ.c
        libs/lvgl/src/lv_misc/lv_txt.c
        libs/lvgl/src/lv_misc/lv_txt_ap.c
        libs/lvgl/src/lv_misc/lv_utils.c
        libs/lvgl/src/lv_themes/lv_theme.c
        libs/lvgl/src/lv_themes/lv_theme_empty.c
        libs/lvgl/src/lv_themes/lv_theme_material.c
        #libs/lvgl/src/lv_themes/lv_theme_mono.c
        #libs/lvgl/src/lv_themes/lv_theme_template.c
        libs/lvgl/src/lv_widgets/lv_arc.c
        libs/lvgl/src/lv_widgets/lv_bar.c
        libs/lvgl/src/lv_widgets/lv_btn.c
        libs/lvgl/src/lv_widgets/lv_btnmatrix.c
        libs/lvgl/src/lv_widgets/lv_calendar.c
        libs/lvgl/src/lv_widgets/lv_canvas.c
        libs/lvgl/src/lv_widgets/lv_chart.c
        libs/lvgl/src/lv_widgets/lv_checkbox.c
        libs/lvgl/src/lv_widgets/lv_cont.c
        libs/lvgl/src/lv_widgets/lv_cpicker.c
        libs/lvgl/src/lv_widgets/lv_dropdown.c
        libs/lvgl/src/lv_widgets/lv_gauge.c
        libs/lvgl/src/lv_widgets/lv_img.c
        libs/lvgl/src/lv_widgets/lv_imgbtn.c
        libs/lvgl/src/lv_widgets/lv_keyboard.c
        libs/lvgl/src/lv_widgets/lv_label.c
        libs/lvgl/src/lv_widgets/lv_led.c
        libs/lvgl/src/lv_widgets/lv_line.c
        libs/lvgl/src/lv_widgets/lv_linemeter.c
        libs/lvgl/src/lv_widgets/lv_list.c
        libs/lvgl/src/lv_widgets/lv_msgbox.c
        libs/lvgl/src/lv_widgets/lv_objmask.c
        libs/lvgl/src/lv_widgets/lv_objx_templ.c
        libs/lvgl/src/lv_widgets/lv_page.c
        libs/lvgl/src/lv_widgets/lv_roller.c
        libs/lvgl/src/lv_widgets/lv_slider.c
        libs/lvgl/src/lv_widgets/lv_spinbox.c
        libs/lvgl/src/lv_widgets/lv_spinner.c
        libs/lvgl/src/lv_widgets/lv_switch.c
        libs/lvgl/src/lv_widgets/lv_table.c
        libs/lvgl/src/lv_widgets/lv_tabview.c
        libs/lvgl/src/lv_widgets/lv_textarea.c
        libs/lvgl/src/lv_widgets/lv_tileview.c
        libs/lvgl/src/lv_widgets/lv_win.c
        )

list(APPEND IMAGE_FILES
        displayapp/icons/battery/os_battery_error.c
        displayapp/icons/battery/os_battery_100.c
        displayapp/icons/battery/os_battery_090.c
        displayapp/icons/battery/os_battery_080.c
        displayapp/icons/battery/os_battery_070.c
        displayapp/icons/battery/os_battery_060.c
        displayapp/icons/battery/os_battery_050.c
        displayapp/icons/battery/os_battery_040.c
        displayapp/icons/battery/os_battery_030.c
        displayapp/icons/battery/os_battery_020.c
        displayapp/icons/battery/os_battery_010.c
        displayapp/icons/battery/os_battery_005.c

        displayapp/icons/battery/os_batterycharging_100.c
        displayapp/icons/battery/os_batterycharging_090.c
        displayapp/icons/battery/os_batterycharging_080.c
        displayapp/icons/battery/os_batterycharging_070.c
        displayapp/icons/battery/os_batterycharging_060.c
        displayapp/icons/battery/os_batterycharging_050.c
        displayapp/icons/battery/os_batterycharging_040.c
        displayapp/icons/battery/os_batterycharging_030.c
        displayapp/icons/battery/os_batterycharging_020.c
        displayapp/icons/battery/os_batterycharging_010.c
        displayapp/icons/battery/os_batterycharging_005.c

        displayapp/icons/bluetooth/os_bt_connected.c
        displayapp/icons/bluetooth/os_bt_disconnected.c

        )

list(APPEND SOURCE_FILES
        BootloaderVersion.cpp
        logging/NrfLogger.cpp
        displayapp/DisplayApp.cpp
        displayapp/screens/Screen.cpp
        displayapp/screens/Clock.cpp
        displayapp/screens/Tile.cpp
        displayapp/screens/Meter.cpp
        displayapp/screens/InfiniPaint.cpp
        displayapp/screens/Paddle.cpp
        displayapp/screens/StopWatch.cpp
        displayapp/screens/BatteryIcon.cpp
        displayapp/screens/BleIcon.cpp
        displayapp/screens/NotificationIcon.cpp
        displayapp/screens/Brightness.cpp
        displayapp/screens/SystemInfo.cpp
        displayapp/screens/Label.cpp
        displayapp/screens/FirmwareUpdate.cpp
        displayapp/screens/Music.cpp
        displayapp/screens/Navigation.cpp
        displayapp/screens/Metronome.cpp
        displayapp/screens/Motion.cpp
        displayapp/screens/FirmwareValidation.cpp
        displayapp/screens/ApplicationList.cpp
        displayapp/screens/Notifications.cpp
        displayapp/screens/Twos.cpp
        displayapp/screens/HeartRate.cpp
        displayapp/screens/Motion.cpp
        displayapp/screens/FlashLight.cpp
        displayapp/screens/List.cpp
        displayapp/screens/BatteryInfo.cpp
        displayapp/screens/Steps.cpp
        displayapp/screens/Timer.cpp
<<<<<<< HEAD
        displayapp/screens/Error.cpp
=======
        displayapp/screens/Alarm.cpp
>>>>>>> 5855906e
        displayapp/Colors.cpp

        ## Settings
        displayapp/screens/settings/QuickSettings.cpp
        displayapp/screens/settings/Settings.cpp
        displayapp/screens/settings/SettingWatchFace.cpp
        displayapp/screens/settings/SettingTimeFormat.cpp
        displayapp/screens/settings/SettingWakeUp.cpp
        displayapp/screens/settings/SettingDisplay.cpp
        displayapp/screens/settings/SettingSteps.cpp
        displayapp/screens/settings/SettingPineTimeStyle.cpp

        ## Watch faces
        displayapp/icons/bg_clock.c
        displayapp/screens/WatchFaceAnalog.cpp
        displayapp/screens/WatchFaceDigital.cpp
        displayapp/screens/PineTimeStyle.cpp

        ##

        main.cpp
        drivers/St7789.cpp
        drivers/SpiNorFlash.cpp
        drivers/SpiMaster.cpp
        drivers/Spi.cpp
        drivers/Watchdog.cpp
        drivers/DebugPins.cpp
        drivers/InternalFlash.cpp
        drivers/Hrs3300.cpp
        drivers/Bma421.cpp
        drivers/Bma421_C/bma4.c
        drivers/Bma421_C/bma423.c
        components/battery/BatteryController.cpp
        components/ble/BleController.cpp
        components/ble/NotificationManager.cpp
        components/datetime/DateTimeController.cpp
        components/brightness/BrightnessController.cpp
        components/motion/MotionController.cpp
        components/ble/NimbleController.cpp
        components/ble/DeviceInformationService.cpp
        components/ble/CurrentTimeClient.cpp
        components/ble/AlertNotificationClient.cpp
        components/ble/DfuService.cpp
        components/ble/CurrentTimeService.cpp
        components/ble/AlertNotificationService.cpp
        components/ble/MusicService.cpp
        components/ble/NavigationService.cpp
        displayapp/fonts/lv_font_navi_80.c
        components/ble/BatteryInformationService.cpp
        components/ble/ImmediateAlertService.cpp
        components/ble/ServiceDiscovery.cpp
        components/ble/HeartRateService.cpp
        components/firmwarevalidator/FirmwareValidator.cpp
        components/motor/MotorController.cpp
        components/settings/Settings.cpp
        components/timer/TimerController.cpp
        components/alarm/AlarmController.cpp
        components/fs/FS.cpp
        drivers/Cst816s.cpp
        FreeRTOS/port.c
        FreeRTOS/port_cmsis_systick.c
        FreeRTOS/port_cmsis.c

        displayapp/LittleVgl.cpp
        displayapp/fonts/jetbrains_mono_extrabold_compressed.c
        displayapp/fonts/jetbrains_mono_bold_20.c
        displayapp/fonts/jetbrains_mono_76.c
        displayapp/fonts/jetbrains_mono_42.c
        displayapp/fonts/lv_font_sys_48.c
        displayapp/fonts/open_sans_light.c
        displayapp/lv_pinetime_theme.c

        systemtask/SystemTask.cpp
        drivers/TwiMaster.cpp

        heartratetask/HeartRateTask.cpp
        components/heartrate/Ppg.cpp
        components/heartrate/Biquad.cpp
        components/heartrate/Ptagc.cpp
        components/heartrate/HeartRateController.cpp

        touchhandler/TouchHandler.cpp
        )

list(APPEND RECOVERY_SOURCE_FILES
        BootloaderVersion.cpp
        logging/NrfLogger.cpp
        displayapp/DisplayAppRecovery.cpp

        main.cpp
        drivers/St7789.cpp
        drivers/SpiNorFlash.cpp
        drivers/SpiMaster.cpp
        drivers/Spi.cpp
        drivers/Watchdog.cpp
        drivers/DebugPins.cpp
        drivers/InternalFlash.cpp
        drivers/Hrs3300.cpp
        drivers/Bma421.cpp
        drivers/Bma421_C/bma4.c
        drivers/Bma421_C/bma423.c
        components/battery/BatteryController.cpp
        components/ble/BleController.cpp
        components/ble/NotificationManager.cpp
        components/datetime/DateTimeController.cpp
        components/brightness/BrightnessController.cpp
        components/motion/MotionController.cpp
        components/ble/NimbleController.cpp
        components/ble/DeviceInformationService.cpp
        components/ble/CurrentTimeClient.cpp
        components/ble/AlertNotificationClient.cpp
        components/ble/DfuService.cpp
        components/ble/CurrentTimeService.cpp
        components/ble/AlertNotificationService.cpp
        components/ble/MusicService.cpp
        components/ble/BatteryInformationService.cpp
        components/ble/ImmediateAlertService.cpp
        components/ble/ServiceDiscovery.cpp
        components/ble/NavigationService.cpp
        components/ble/HeartRateService.cpp
        components/firmwarevalidator/FirmwareValidator.cpp
        components/settings/Settings.cpp
        components/timer/TimerController.cpp
        components/alarm/AlarmController.cpp
        drivers/Cst816s.cpp
        FreeRTOS/port.c
        FreeRTOS/port_cmsis_systick.c
        FreeRTOS/port_cmsis.c

        systemtask/SystemTask.cpp
        drivers/TwiMaster.cpp
        components/gfx/Gfx.cpp
        components/rle/RleDecoder.cpp
        components/heartrate/HeartRateController.cpp
        heartratetask/HeartRateTask.cpp
        components/heartrate/Ppg.cpp
        components/heartrate/Biquad.cpp
        components/heartrate/Ptagc.cpp
        components/motor/MotorController.cpp
        components/fs/FS.cpp
        touchhandler/TouchHandler.cpp
        )

list(APPEND RECOVERYLOADER_SOURCE_FILES
        # FreeRTOS
        FreeRTOS/port.c
        FreeRTOS/port_cmsis_systick.c
        FreeRTOS/port_cmsis.c

        drivers/SpiNorFlash.cpp
        drivers/SpiMaster.cpp
        drivers/Spi.cpp
        logging/NrfLogger.cpp

        components/rle/RleDecoder.cpp

        components/gfx/Gfx.cpp
        drivers/St7789.cpp
        components/brightness/BrightnessController.cpp

        recoveryLoader.cpp
        )


set(INCLUDE_FILES

        BootloaderVersion.h
        logging/Logger.h
        logging/NrfLogger.h
        displayapp/DisplayApp.h
        displayapp/Messages.h
        displayapp/TouchEvents.h
        displayapp/screens/Screen.h
        displayapp/screens/Clock.h
        displayapp/screens/Tile.h
        displayapp/screens/Meter.h
        displayapp/screens/InfiniPaint.h
        displayapp/screens/StopWatch.h
        displayapp/screens/Paddle.h
        displayapp/screens/DropDownDemo.h
        displayapp/screens/BatteryIcon.h
        displayapp/screens/BleIcon.h
        displayapp/screens/NotificationIcon.h
        displayapp/screens/Brightness.h
        displayapp/screens/SystemInfo.h
        displayapp/screens/ScreenList.h
        displayapp/screens/Label.h
        displayapp/screens/FirmwareUpdate.h
        displayapp/screens/FirmwareValidation.h
        displayapp/screens/ApplicationList.h
        displayapp/Apps.h
        displayapp/screens/Notifications.h
        displayapp/screens/HeartRate.h
        displayapp/screens/Metronome.h
        displayapp/screens/Motion.h
        displayapp/screens/Timer.h
        displayapp/screens/Alarm.h
        displayapp/Colors.h
        drivers/St7789.h
        drivers/SpiNorFlash.h
        drivers/SpiMaster.h
        drivers/Spi.h
        drivers/Watchdog.h
        drivers/DebugPins.h
        drivers/InternalFlash.h
        drivers/Hrs3300.h
        drivers/PinMap.h
        drivers/Bma421.h
        drivers/Bma421_C/bma4.c
        drivers/Bma421_C/bma423.c
        components/battery/BatteryController.h
        components/ble/BleController.h
        components/ble/NotificationManager.h
        components/datetime/DateTimeController.h
        components/brightness/BrightnessController.h
        components/motion/MotionController.h
        components/ble/NimbleController.h
        components/ble/DeviceInformationService.h
        components/ble/CurrentTimeClient.h
        components/ble/AlertNotificationClient.h
        components/ble/DfuService.h
        components/firmwarevalidator/FirmwareValidator.h
        components/ble/BatteryInformationService.h
        components/ble/ImmediateAlertService.h
        components/ble/ServiceDiscovery.h
        components/ble/BleClient.h
        components/ble/HeartRateService.h
        components/settings/Settings.h
        components/timer/TimerController.h
        components/alarm/AlarmController.h
        drivers/Cst816s.h
        FreeRTOS/portmacro.h
        FreeRTOS/portmacro_cmsis.h
        libs/date/includes/date/tz.h
        libs/date/includes/date/chrono_io.h
        libs/date/includes/date/date.h
        libs/date/includes/date/islamic.h
        libs/date/includes/date/iso_week.h
        libs/date/includes/date/julian.h
        libs/date/includes/date/ptz.h
        libs/date/includes/date/tz_private.h
        displayapp/LittleVgl.h
        displayapp/lv_pinetime_theme.h
        systemtask/SystemTask.h
        systemtask/SystemMonitor.h
        displayapp/screens/Symbols.h
        drivers/TwiMaster.h
        heartratetask/HeartRateTask.h
        components/heartrate/Ppg.h
        components/heartrate/Biquad.h
        components/heartrate/Ptagc.h
        components/heartrate/HeartRateController.h
        components/motor/MotorController.h
        touchhandler/TouchHandler.h
        )

include_directories(
        .
        ../
        libs/
        FreeRTOS/
        libs/date/includes
        libs/mynewt-nimble/porting/npl/freertos/include
        libs/mynewt-nimble/nimble/include
        libs/mynewt-nimble/porting/nimble/include
        libs/mynewt-nimble/nimble/host/include
        libs/mynewt-nimble/nimble/controller/include
        libs/mynewt-nimble/nimble/transport/ram/include
        libs/mynewt-nimble/nimble/drivers/nrf52/include
        libs/mynewt-nimble/ext/tinycrypt/include
        libs/mynewt-nimble/nimble/host/services/gap/include
        libs/mynewt-nimble/nimble/host/services/gatt/include
        libs/mynewt-nimble/nimble/host/util/include
        libs/mynewt-nimble/nimble/host/store/ram/include

        "${NRF5_SDK_PATH}/components/drivers_nrf/nrf_soc_nosd"
        "${NRF5_SDK_PATH}/components"
        "${NRF5_SDK_PATH}/components/boards"
        "${NRF5_SDK_PATH}/components/softdevice/common"
        "${NRF5_SDK_PATH}/integration/nrfx"
        "${NRF5_SDK_PATH}/integration/nrfx/legacy"
        "${NRF5_SDK_PATH}/modules/nrfx"
        "${NRF5_SDK_PATH}/modules/nrfx/drivers/include"
        "${NRF5_SDK_PATH}/modules/nrfx/hal"
        "${NRF5_SDK_PATH}/modules/nrfx/mdk"
        "${NRF5_SDK_PATH}/external/freertos/source/include"
        "${NRF5_SDK_PATH}/components/toolchain/cmsis/include"
        "${NRF5_SDK_PATH}/components/libraries/atomic"
        "${NRF5_SDK_PATH}/components/libraries/atomic_fifo"
        "${NRF5_SDK_PATH}/components/libraries/atomic_flags"
        "${NRF5_SDK_PATH}/components/libraries/balloc"
        "${NRF5_SDK_PATH}/components/libraries/bootloader/ble_dfu"
        "${NRF5_SDK_PATH}/components/libraries/cli"
        "${NRF5_SDK_PATH}/components/libraries/crc16"
        "${NRF5_SDK_PATH}/components/libraries/crc32"
        "${NRF5_SDK_PATH}/components/libraries/crypto"
        "${NRF5_SDK_PATH}/components/libraries/csense"
        "${NRF5_SDK_PATH}/components/libraries/csense_drv"
        "${NRF5_SDK_PATH}/components/libraries/delay"
        "${NRF5_SDK_PATH}/components/libraries/ecc"
        "${NRF5_SDK_PATH}/components/libraries/experimental_section_vars"
        "${NRF5_SDK_PATH}/components/libraries/experimental_task_manager"
        "${NRF5_SDK_PATH}/components/libraries/fds"
        "${NRF5_SDK_PATH}/components/libraries/fstorage"
        "${NRF5_SDK_PATH}/components/libraries/gfx"
        "${NRF5_SDK_PATH}/components/libraries/gpiote"
        "${NRF5_SDK_PATH}/components/libraries/hardfault"
        "${NRF5_SDK_PATH}/components/libraries/hci"
        "${NRF5_SDK_PATH}/components/libraries/led_softblink"
        "${NRF5_SDK_PATH}/components/libraries/log"
        "${NRF5_SDK_PATH}/components/libraries/log/src"
        "${NRF5_SDK_PATH}/components/libraries/low_power_pwm"
        "${NRF5_SDK_PATH}/components/libraries/mem_manager"
        "${NRF5_SDK_PATH}/components/libraries/memobj"
        "${NRF5_SDK_PATH}/components/libraries/mpu"
        "${NRF5_SDK_PATH}/components/libraries/mutex"
        "${NRF5_SDK_PATH}/components/libraries/pwm"
        "${NRF5_SDK_PATH}/components/libraries/pwr_mgmt"
        "${NRF5_SDK_PATH}/components/libraries/queue"
        "${NRF5_SDK_PATH}/components/libraries/ringbuf"
        "${NRF5_SDK_PATH}/components/libraries/scheduler"
        "${NRF5_SDK_PATH}/components/libraries/sdcard"
        "${NRF5_SDK_PATH}/components/libraries/slip"
        "${NRF5_SDK_PATH}/components/libraries/sortlist"
        "${NRF5_SDK_PATH}/components/libraries/spi_mngr"
        "${NRF5_SDK_PATH}/components/libraries/stack_guard"
        "${NRF5_SDK_PATH}/components/libraries/strerror"
        "${NRF5_SDK_PATH}/components/libraries/svc"
        "${NRF5_SDK_PATH}/components/libraries/timer"
        "${NRF5_SDK_PATH}/components/libraries/usbd"
        "${NRF5_SDK_PATH}/components/libraries/usbd/class/audio"
        "${NRF5_SDK_PATH}/components/libraries/usbd/class/cdc"
        "${NRF5_SDK_PATH}/components/libraries/usbd/class/cdc/acm"
        "${NRF5_SDK_PATH}/components/libraries/usbd/class/hid"
        "${NRF5_SDK_PATH}/components/libraries/usbd/class/hid/generic"
        "${NRF5_SDK_PATH}/components/libraries/usbd/class/hid/kbd"
        "${NRF5_SDK_PATH}/components/libraries/usbd/class/hid/mouse"
        "${NRF5_SDK_PATH}/components/libraries/usbd/class/msc"
        "${NRF5_SDK_PATH}/components/libraries/util"
        "${NRF5_SDK_PATH}/external/segger_rtt/"
        "${NRF5_SDK_PATH}/external/fprintf/"
        "${NRF5_SDK_PATH}/external/thedotfactory_fonts"
        "${NRF5_SDK_PATH}/components/libraries/gpiote"

)

link_directories(
        ../
)


set(COMMON_FLAGS -MP -MD -mthumb -mabi=aapcs -Wall -Wno-unknown-pragmas -g3 -ffunction-sections -fdata-sections -fno-strict-aliasing -fno-builtin --short-enums -mcpu=cortex-m4 -mfloat-abi=hard -mfpu=fpv4-sp-d16 -Wreturn-type -Werror=return-type -fstack-usage -fno-exceptions -fno-non-call-exceptions)
add_definitions(-DCONFIG_GPIO_AS_PINRESET)
add_definitions(-DNIMBLE_CFG_CONTROLLER)
add_definitions(-DOS_CPUTIME_FREQ)
add_definitions(-DNRF52 -DNRF52832 -DNRF52832_XXAA -DNRF52_PAN_74 -DNRF52_PAN_64 -DNRF52_PAN_12 -DNRF52_PAN_58 -DNRF52_PAN_54 -DNRF52_PAN_31 -DNRF52_PAN_51 -DNRF52_PAN_36 -DNRF52_PAN_15 -DNRF52_PAN_20 -DNRF52_PAN_55 -DBOARD_PCA10040)
add_definitions(-DFREERTOS)
add_definitions(-D__STACK_SIZE=1024)
add_definitions(-D__HEAP_SIZE=4096)

# NOTE : Add the following defines to enable debug mode of the NRF SDK:
#add_definitions(-DDEBUG)
#add_definitions(-DDEBUG_NRF_USER)

if (NOT CMAKE_BUILD_TYPE)
    set(CMAKE_BUILD_TYPE "Release")
endif ()

# NRF SDK
add_library(nrf-sdk STATIC ${SDK_SOURCE_FILES})
target_include_directories(nrf-sdk SYSTEM PUBLIC . ../)
target_include_directories(nrf-sdk SYSTEM PUBLIC ${INCLUDES_FROM_LIBS})
target_compile_options(nrf-sdk PRIVATE
        $<$<AND:$<COMPILE_LANGUAGE:C>,$<CONFIG:DEBUG>>: ${COMMON_FLAGS} -Og -g3>
        $<$<AND:$<COMPILE_LANGUAGE:C>,$<CONFIG:RELEASE>>: ${COMMON_FLAGS} -Os>
        $<$<AND:$<COMPILE_LANGUAGE:CXX>,$<CONFIG:DEBUG>>: ${COMMON_FLAGS} -Og -fno-rtti>
        $<$<AND:$<COMPILE_LANGUAGE:CXX>,$<CONFIG:RELEASE>>: ${COMMON_FLAGS} -Os -fno-rtti>
        $<$<COMPILE_LANGUAGE:ASM>: -MP -MD -x assembler-with-cpp>
        )

# NimBLE
add_library(nimble STATIC ${NIMBLE_SRC} ${TINYCRYPT_SRC})
target_include_directories(nimble SYSTEM PUBLIC . ../)
target_include_directories(nimble SYSTEM PUBLIC ${INCLUDES_FROM_LIBS})
target_compile_options(nimble PRIVATE
        $<$<AND:$<COMPILE_LANGUAGE:C>,$<CONFIG:DEBUG>>: ${COMMON_FLAGS} -Og -g3 -Wno-unused-but-set-variable -Wno-maybe-uninitialized>
        $<$<AND:$<COMPILE_LANGUAGE:C>,$<CONFIG:RELEASE>>: ${COMMON_FLAGS} -Os -Wno-unused-but-set-variable -Wno-maybe-uninitialized>
        $<$<AND:$<COMPILE_LANGUAGE:CXX>,$<CONFIG:DEBUG>>: ${COMMON_FLAGS} -Og -g3 -Wno-unused-but-set-variable -Wno-maybe-uninitialized -fno-rtti>
        $<$<AND:$<COMPILE_LANGUAGE:CXX>,$<CONFIG:RELEASE>>: ${COMMON_FLAGS} -Os -Wno-unused-but-set-variable -Wno-maybe-uninitialized -fno-rtti>
        $<$<COMPILE_LANGUAGE:ASM>: -MP -MD -x assembler-with-cpp>
        )

# lvgl
add_library(lvgl STATIC ${LVGL_SRC})
target_include_directories(lvgl SYSTEM PUBLIC . ../)
target_include_directories(lvgl SYSTEM PUBLIC ${INCLUDES_FROM_LIBS})
target_compile_options(lvgl PRIVATE
        $<$<AND:$<COMPILE_LANGUAGE:C>,$<CONFIG:DEBUG>>: ${COMMON_FLAGS} -Og -g3>
        $<$<AND:$<COMPILE_LANGUAGE:C>,$<CONFIG:RELEASE>>: ${COMMON_FLAGS} -Os>
        $<$<AND:$<COMPILE_LANGUAGE:CXX>,$<CONFIG:DEBUG>>: ${COMMON_FLAGS} -Og -g3 -fno-rtti>
        $<$<AND:$<COMPILE_LANGUAGE:CXX>,$<CONFIG:RELEASE>>: ${COMMON_FLAGS} -Os -fno-rtti>
        $<$<COMPILE_LANGUAGE:ASM>: -MP -MD -x assembler-with-cpp>
        )

# LITTLEFS_SRC
add_library(littlefs STATIC ${LITTLEFS_SRC})
target_include_directories(littlefs SYSTEM PUBLIC . ../)
target_include_directories(littlefs SYSTEM PUBLIC ${INCLUDES_FROM_LIBS})
target_compile_options(littlefs PRIVATE
        $<$<AND:$<COMPILE_LANGUAGE:C>,$<CONFIG:DEBUG>>: ${COMMON_FLAGS} -Wno-unused-function -Og -g3>
        $<$<AND:$<COMPILE_LANGUAGE:C>,$<CONFIG:RELEASE>>: ${COMMON_FLAGS} -Wno-unused-function -Os>
        $<$<AND:$<COMPILE_LANGUAGE:CXX>,$<CONFIG:DEBUG>>: ${COMMON_FLAGS} -Wno-unused-function -Og -g3 -fno-rtti>
        $<$<AND:$<COMPILE_LANGUAGE:CXX>,$<CONFIG:RELEASE>>: ${COMMON_FLAGS} -Wno-unused-function -Os -fno-rtti>
        $<$<COMPILE_LANGUAGE:ASM>: -MP -MD -x assembler-with-cpp>
        )

# Build autonomous binary (without support for bootloader)
set(EXECUTABLE_NAME "pinetime-app")
set(EXECUTABLE_FILE_NAME ${EXECUTABLE_NAME}-${pinetime_VERSION_MAJOR}.${pinetime_VERSION_MINOR}.${pinetime_VERSION_PATCH})
set(NRF5_LINKER_SCRIPT "${CMAKE_SOURCE_DIR}/gcc_nrf52.ld")
add_executable(${EXECUTABLE_NAME} ${SOURCE_FILES})
set_target_properties(${EXECUTABLE_NAME} PROPERTIES OUTPUT_NAME ${EXECUTABLE_FILE_NAME})
target_link_libraries(${EXECUTABLE_NAME} nimble nrf-sdk lvgl littlefs)
target_compile_options(${EXECUTABLE_NAME} PUBLIC
        $<$<AND:$<COMPILE_LANGUAGE:C>,$<CONFIG:DEBUG>>: ${COMMON_FLAGS} -Og -g3>
        $<$<AND:$<COMPILE_LANGUAGE:C>,$<CONFIG:RELEASE>>: ${COMMON_FLAGS} -Os>
        $<$<AND:$<COMPILE_LANGUAGE:CXX>,$<CONFIG:DEBUG>>: ${COMMON_FLAGS} -Og -g3 -fno-rtti>
        $<$<AND:$<COMPILE_LANGUAGE:CXX>,$<CONFIG:RELEASE>>: ${COMMON_FLAGS} -Os -fno-rtti>
        $<$<COMPILE_LANGUAGE:ASM>: -MP -MD -x assembler-with-cpp>
        )

set_target_properties(${EXECUTABLE_NAME} PROPERTIES
        SUFFIX ".out"
        LINK_FLAGS "-mthumb -mabi=aapcs -L ${NRF5_SDK_PATH}/modules/nrfx/mdk -T${NRF5_LINKER_SCRIPT} -mcpu=cortex-m4 -mfloat-abi=hard -mfpu=fpv4-sp-d16 -Wl,--gc-sections -Wl,--print-memory-usage --specs=nano.specs -lc -lnosys -lm -Wl,-Map=${EXECUTABLE_FILE_NAME}.map"
        )

add_custom_command(TARGET ${EXECUTABLE_NAME}
        POST_BUILD
        COMMAND ${CMAKE_SIZE_UTIL} ${EXECUTABLE_FILE_NAME}.out
        COMMAND ${CMAKE_OBJCOPY} -O binary ${EXECUTABLE_FILE_NAME}.out "${EXECUTABLE_FILE_NAME}.bin"
        COMMAND ${CMAKE_OBJCOPY} -O ihex ${EXECUTABLE_FILE_NAME}.out "${EXECUTABLE_FILE_NAME}.hex"
        COMMENT "post build steps for ${EXECUTABLE_FILE_NAME}")


# Build binary intended to be used by bootloader
set(EXECUTABLE_MCUBOOT_NAME "pinetime-mcuboot-app")
set(EXECUTABLE_MCUBOOT_FILE_NAME ${EXECUTABLE_MCUBOOT_NAME}-${pinetime_VERSION_MAJOR}.${pinetime_VERSION_MINOR}.${pinetime_VERSION_PATCH})
set(IMAGE_MCUBOOT_FILE_NAME ${EXECUTABLE_MCUBOOT_NAME}-image-${pinetime_VERSION_MAJOR}.${pinetime_VERSION_MINOR}.${pinetime_VERSION_PATCH}.bin)
set(DFU_MCUBOOT_FILE_NAME ${EXECUTABLE_MCUBOOT_NAME}-dfu-${pinetime_VERSION_MAJOR}.${pinetime_VERSION_MINOR}.${pinetime_VERSION_PATCH}.zip)
set(NRF5_LINKER_SCRIPT_MCUBOOT "${CMAKE_SOURCE_DIR}/gcc_nrf52-mcuboot.ld")
add_executable(${EXECUTABLE_MCUBOOT_NAME} ${SOURCE_FILES})
target_link_libraries(${EXECUTABLE_MCUBOOT_NAME} nimble nrf-sdk lvgl littlefs)
set_target_properties(${EXECUTABLE_MCUBOOT_NAME} PROPERTIES OUTPUT_NAME ${EXECUTABLE_MCUBOOT_FILE_NAME})
target_compile_options(${EXECUTABLE_MCUBOOT_NAME} PUBLIC
        $<$<AND:$<COMPILE_LANGUAGE:C>,$<CONFIG:DEBUG>>: ${COMMON_FLAGS} -Og -g3>
        $<$<AND:$<COMPILE_LANGUAGE:C>,$<CONFIG:RELEASE>>: ${COMMON_FLAGS} -Os>
        $<$<AND:$<COMPILE_LANGUAGE:CXX>,$<CONFIG:DEBUG>>: ${COMMON_FLAGS} -Og -g3 -fno-rtti>
        $<$<AND:$<COMPILE_LANGUAGE:CXX>,$<CONFIG:RELEASE>>: ${COMMON_FLAGS} -Os -fno-rtti>
        $<$<COMPILE_LANGUAGE:ASM>: -MP -MD -x assembler-with-cpp>
        )

set_target_properties(${EXECUTABLE_MCUBOOT_NAME} PROPERTIES
        SUFFIX ".out"
        LINK_FLAGS "-mthumb -mabi=aapcs -L ${NRF5_SDK_PATH}/modules/nrfx/mdk -T${NRF5_LINKER_SCRIPT_MCUBOOT} -mcpu=cortex-m4 -mfloat-abi=hard -mfpu=fpv4-sp-d16 -Wl,--gc-sections -Wl,--print-memory-usage --specs=nano.specs -lc -lnosys -lm -Wl,-Map=${EXECUTABLE_MCUBOOT_FILE_NAME}.map"
        )

add_custom_command(TARGET ${EXECUTABLE_MCUBOOT_NAME}
        POST_BUILD
        COMMAND ${CMAKE_SIZE_UTIL} ${EXECUTABLE_MCUBOOT_FILE_NAME}.out
        COMMAND ${CMAKE_OBJCOPY} -O binary ${EXECUTABLE_MCUBOOT_FILE_NAME}.out "${EXECUTABLE_MCUBOOT_FILE_NAME}.bin"
        COMMAND ${CMAKE_OBJCOPY} -O ihex ${EXECUTABLE_MCUBOOT_FILE_NAME}.out "${EXECUTABLE_MCUBOOT_FILE_NAME}.hex"
        COMMAND ${CMAKE_SOURCE_DIR}/tools/mcuboot/imgtool.py create --align 4 --version 1.0.0 --header-size 32 --slot-size 475136 --pad-header ${EXECUTABLE_MCUBOOT_FILE_NAME}.bin ${IMAGE_MCUBOOT_FILE_NAME}
        COMMENT "post build steps for ${EXECUTABLE_MCUBOOT_FILE_NAME}"
        )

if(BUILD_DFU)
    add_custom_command(TARGET ${EXECUTABLE_MCUBOOT_NAME}
            POST_BUILD
            COMMAND adafruit-nrfutil dfu genpkg --dev-type 0x0052 --application ${IMAGE_MCUBOOT_FILE_NAME} ${DFU_MCUBOOT_FILE_NAME}
            COMMENT "post build (DFU) steps for ${EXECUTABLE_MCUBOOT_FILE_NAME}"
            )
endif()

# InfiniTime recovery firmware (autonomous)
set(EXECUTABLE_RECOVERY_NAME "pinetime-recovery")
set(EXECUTABLE_RECOVERY_FILE_NAME ${EXECUTABLE_RECOVERY_NAME}-${pinetime_VERSION_MAJOR}.${pinetime_VERSION_MINOR}.${pinetime_VERSION_PATCH})
add_executable(${EXECUTABLE_RECOVERY_NAME} ${RECOVERY_SOURCE_FILES})
target_link_libraries(${EXECUTABLE_RECOVERY_NAME} nimble nrf-sdk littlefs)
set_target_properties(${EXECUTABLE_RECOVERY_NAME} PROPERTIES OUTPUT_NAME ${EXECUTABLE_RECOVERY_FILE_NAME})
target_compile_definitions(${EXECUTABLE_RECOVERY_NAME} PUBLIC "PINETIME_IS_RECOVERY")
target_compile_options(${EXECUTABLE_RECOVERY_NAME} PUBLIC
        $<$<AND:$<COMPILE_LANGUAGE:C>,$<CONFIG:DEBUG>>: ${COMMON_FLAGS} -Og -g3>
        $<$<AND:$<COMPILE_LANGUAGE:C>,$<CONFIG:RELEASE>>: ${COMMON_FLAGS} -Os>
        $<$<AND:$<COMPILE_LANGUAGE:CXX>,$<CONFIG:DEBUG>>: ${COMMON_FLAGS} -Og -g3 -fno-rtti>
        $<$<AND:$<COMPILE_LANGUAGE:CXX>,$<CONFIG:RELEASE>>: ${COMMON_FLAGS} -Os -fno-rtti>
        $<$<COMPILE_LANGUAGE:ASM>: -MP -MD -x assembler-with-cpp>
        )

set_target_properties(${EXECUTABLE_RECOVERY_NAME} PROPERTIES
        SUFFIX ".out"
        LINK_FLAGS "-mthumb -mabi=aapcs -L ${NRF5_SDK_PATH}/modules/nrfx/mdk -T${NRF5_LINKER_SCRIPT} -mcpu=cortex-m4 -mfloat-abi=hard -mfpu=fpv4-sp-d16 -Wl,--gc-sections -Wl,--print-memory-usage --specs=nano.specs -lc -lnosys -lm -Wl,-Map=${EXECUTABLE_RECOVERY_FILE_NAME}.map"
        )

add_custom_command(TARGET ${EXECUTABLE_RECOVERY_NAME}
        POST_BUILD
        COMMAND ${CMAKE_SIZE_UTIL} ${EXECUTABLE_RECOVERY_FILE_NAME}.out
        COMMAND ${CMAKE_OBJCOPY} -O binary ${EXECUTABLE_RECOVERY_FILE_NAME}.out "${EXECUTABLE_RECOVERY_FILE_NAME}.bin"
        COMMAND ${CMAKE_OBJCOPY} -O ihex ${EXECUTABLE_RECOVERY_FILE_NAME}.out "${EXECUTABLE_RECOVERY_FILE_NAME}.hex"
        COMMENT "post build steps for ${EXECUTABLE_RECOVERY_FILE_NAME}"
        )

# InfiniTime recovery firmware (mcuboot)
set(EXECUTABLE_RECOVERY_MCUBOOT_NAME "pinetime-mcuboot-recovery")
set(EXECUTABLE_RECOVERY_MCUBOOT_FILE_NAME ${EXECUTABLE_RECOVERY_MCUBOOT_NAME}-${pinetime_VERSION_MAJOR}.${pinetime_VERSION_MINOR}.${pinetime_VERSION_PATCH})
set(IMAGE_RECOVERY_MCUBOOT_FILE_NAME ${EXECUTABLE_RECOVERY_MCUBOOT_NAME}-image-${pinetime_VERSION_MAJOR}.${pinetime_VERSION_MINOR}.${pinetime_VERSION_PATCH}.bin)
set(DFU_RECOVERY_MCUBOOT_FILE_NAME ${EXECUTABLE_RECOVERY_MCUBOOT_NAME}-dfu-${pinetime_VERSION_MAJOR}.${pinetime_VERSION_MINOR}.${pinetime_VERSION_PATCH}.zip)
add_executable(${EXECUTABLE_RECOVERY_MCUBOOT_NAME} ${RECOVERY_SOURCE_FILES})
target_link_libraries(${EXECUTABLE_RECOVERY_MCUBOOT_NAME} nimble nrf-sdk littlefs)
set_target_properties(${EXECUTABLE_RECOVERY_MCUBOOT_NAME} PROPERTIES OUTPUT_NAME ${EXECUTABLE_RECOVERY_MCUBOOT_FILE_NAME})
target_compile_definitions(${EXECUTABLE_RECOVERY_MCUBOOT_NAME} PUBLIC "PINETIME_IS_RECOVERY")
target_compile_options(${EXECUTABLE_RECOVERY_MCUBOOT_NAME} PUBLIC
        $<$<AND:$<COMPILE_LANGUAGE:C>,$<CONFIG:DEBUG>>: ${COMMON_FLAGS} -Og -g3>
        $<$<AND:$<COMPILE_LANGUAGE:C>,$<CONFIG:RELEASE>>: ${COMMON_FLAGS} -Os>
        $<$<AND:$<COMPILE_LANGUAGE:CXX>,$<CONFIG:DEBUG>>: ${COMMON_FLAGS} -Og -g3 -fno-rtti>
        $<$<AND:$<COMPILE_LANGUAGE:CXX>,$<CONFIG:RELEASE>>: ${COMMON_FLAGS} -Os -fno-rtti>
        $<$<COMPILE_LANGUAGE:ASM>: -MP -MD -x assembler-with-cpp>
        )

set_target_properties(${EXECUTABLE_RECOVERY_MCUBOOT_NAME} PROPERTIES
        SUFFIX ".out"
        LINK_FLAGS "-mthumb -mabi=aapcs -L ${NRF5_SDK_PATH}/modules/nrfx/mdk -T${NRF5_LINKER_SCRIPT} -mcpu=cortex-m4 -mfloat-abi=hard -mfpu=fpv4-sp-d16 -Wl,--gc-sections -Wl,--print-memory-usage --specs=nano.specs -lc -lnosys -lm -Wl,-Map=${EXECUTABLE_GRAPHICS_FILE_NAME}.map"
        )

add_custom_command(TARGET ${EXECUTABLE_RECOVERY_MCUBOOT_NAME}
        POST_BUILD
        COMMAND ${CMAKE_SIZE_UTIL} ${EXECUTABLE_RECOVERY_MCUBOOT_FILE_NAME}.out
        COMMAND ${CMAKE_OBJCOPY} -O binary ${EXECUTABLE_RECOVERY_MCUBOOT_FILE_NAME}.out "${EXECUTABLE_RECOVERY_MCUBOOT_FILE_NAME}.bin"
        COMMAND ${CMAKE_OBJCOPY} -O ihex ${EXECUTABLE_RECOVERY_MCUBOOT_FILE_NAME}.out "${EXECUTABLE_RECOVERYY_MCUBOOT_FILE_NAME}.hex"
        COMMAND ${CMAKE_SOURCE_DIR}/tools/mcuboot/imgtool.py create --align 4 --version 1.0.0 --header-size 32 --slot-size 475136 --pad-header ${EXECUTABLE_RECOVERY_MCUBOOT_FILE_NAME}.bin ${IMAGE_RECOVERY_MCUBOOT_FILE_NAME}
        COMMAND python3 ${CMAKE_SOURCE_DIR}/tools/bin2c.py ${IMAGE_RECOVERY_MCUBOOT_FILE_NAME} recoveryImage > recoveryImage.h
        COMMENT "post build steps for ${EXECUTABLE_RECOVERY_MCUBOOT_FILE_NAME}"
        )

if(BUILD_DFU)
    add_custom_command(TARGET ${EXECUTABLE_RECOVERY_MCUBOOT_NAME}
            POST_BUILD
            COMMAND adafruit-nrfutil dfu genpkg --dev-type 0x0052 --application ${IMAGE_RECOVERY_MCUBOOT_FILE_NAME} ${DFU_RECOVERY_MCUBOOT_FILE_NAME}
            COMMENT "post build (DFU) steps for ${EXECUTABLE_RECOVERY_MCUBOOT_FILE_NAME}"
            )
endif()

# Build binary that writes the recovery image into the SPI flash memory
set(EXECUTABLE_RECOVERYLOADER_NAME "pinetime-recovery-loader")
set(EXECUTABLE_RECOVERYLOADER_FILE_NAME ${EXECUTABLE_RECOVERYLOADER_NAME}-${pinetime_VERSION_MAJOR}.${pinetime_VERSION_MINOR}.${pinetime_VERSION_PATCH})
add_executable(${EXECUTABLE_RECOVERYLOADER_NAME} ${RECOVERYLOADER_SOURCE_FILES})
target_link_libraries(${EXECUTABLE_RECOVERYLOADER_NAME} nrf-sdk)
set_target_properties(${EXECUTABLE_RECOVERYLOADER_NAME} PROPERTIES OUTPUT_NAME ${EXECUTABLE_RECOVERYLOADER_FILE_NAME})
target_compile_options(${EXECUTABLE_RECOVERYLOADER_NAME} PUBLIC
        $<$<AND:$<COMPILE_LANGUAGE:C>,$<CONFIG:DEBUG>>: ${COMMON_FLAGS} -Og -g3>
        $<$<AND:$<COMPILE_LANGUAGE:C>,$<CONFIG:RELEASE>>: ${COMMON_FLAGS} -Os>
        $<$<AND:$<COMPILE_LANGUAGE:CXX>,$<CONFIG:DEBUG>>: ${COMMON_FLAGS} -Og -g3 -fno-rtti>
        $<$<AND:$<COMPILE_LANGUAGE:CXX>,$<CONFIG:RELEASE>>: ${COMMON_FLAGS} -Os -fno-rtti>
        $<$<COMPILE_LANGUAGE:ASM>: -MP -MD -x assembler-with-cpp>
        )
target_include_directories(${EXECUTABLE_RECOVERYLOADER_NAME} PUBLIC
        $<BUILD_INTERFACE:${CMAKE_BINARY_DIR}/src>
        )
add_dependencies(${EXECUTABLE_RECOVERYLOADER_NAME} ${EXECUTABLE_RECOVERY_MCUBOOT_NAME})

set_target_properties(${EXECUTABLE_RECOVERYLOADER_NAME} PROPERTIES
        SUFFIX ".out"
        LINK_FLAGS "-mthumb -mabi=aapcs -L ${NRF5_SDK_PATH}/modules/nrfx/mdk -T${NRF5_LINKER_SCRIPT} -mcpu=cortex-m4 -mfloat-abi=hard -mfpu=fpv4-sp-d16 -Wl,--gc-sections -Wl,--print-memory-usage --specs=nano.specs -lc -lnosys -lm -Wl,-Map=${EXECUTABLE_RECOVERYLOADER_FILE_NAME}.map"
        )

add_custom_command(TARGET ${EXECUTABLE_RECOVERYLOADER_NAME}
        POST_BUILD
        COMMAND ${CMAKE_SIZE_UTIL} ${EXECUTABLE_RECOVERYLOADER_FILE_NAME}.out
        COMMAND ${CMAKE_OBJCOPY} -O binary ${EXECUTABLE_RECOVERYLOADER_FILE_NAME}.out "${EXECUTABLE_RECOVERYLOADER_FILE_NAME}.bin"
        COMMAND ${CMAKE_OBJCOPY} -O ihex ${EXECUTABLE_RECOVERYLOADER_FILE_NAME}.out "${EXECUTABLE_RECOVERYLOADER_FILE_NAME}.hex"
        COMMENT "post build steps for ${EXECUTABLE_RECOVERYLOADER_FILE_NAME}"
        )

# Build binary that writes the recovery image (MCUBoot version)
set(EXECUTABLE_MCUBOOT_RECOVERYLOADER_NAME "pinetime-mcuboot-recovery-loader")
set(EXECUTABLE_MCUBOOT_RECOVERYLOADER_FILE_NAME ${EXECUTABLE_MCUBOOT_RECOVERYLOADER_NAME}-${pinetime_VERSION_MAJOR}.${pinetime_VERSION_MINOR}.${pinetime_VERSION_PATCH})
set(IMAGE_MCUBOOT_RECOVERYLOADER_FILE_NAME ${EXECUTABLE_MCUBOOT_RECOVERYLOADER_NAME}-image-${pinetime_VERSION_MAJOR}.${pinetime_VERSION_MINOR}.${pinetime_VERSION_PATCH}.bin)
set(DFU_MCUBOOT_RECOVERYLOADER_FILE_NAME ${EXECUTABLE_MCUBOOT_RECOVERYLOADER_NAME}-dfu-${pinetime_VERSION_MAJOR}.${pinetime_VERSION_MINOR}.${pinetime_VERSION_PATCH}.zip)
add_executable(${EXECUTABLE_MCUBOOT_RECOVERYLOADER_NAME} ${RECOVERYLOADER_SOURCE_FILES})
target_link_libraries(${EXECUTABLE_MCUBOOT_RECOVERYLOADER_NAME} nrf-sdk)
set_target_properties(${EXECUTABLE_MCUBOOT_RECOVERYLOADER_NAME} PROPERTIES OUTPUT_NAME ${EXECUTABLE_MCUBOOT_RECOVERYLOADER_FILE_NAME})
target_compile_options(${EXECUTABLE_MCUBOOT_RECOVERYLOADER_NAME} PUBLIC
        $<$<AND:$<COMPILE_LANGUAGE:C>,$<CONFIG:DEBUG>>: ${COMMON_FLAGS} -Og -g3>
        $<$<AND:$<COMPILE_LANGUAGE:C>,$<CONFIG:RELEASE>>: ${COMMON_FLAGS} -Os>
        $<$<AND:$<COMPILE_LANGUAGE:CXX>,$<CONFIG:DEBUG>>: ${COMMON_FLAGS} -Og -g3 -fno-rtti>
        $<$<AND:$<COMPILE_LANGUAGE:CXX>,$<CONFIG:RELEASE>>: ${COMMON_FLAGS} -Os -fno-rtti>
        $<$<COMPILE_LANGUAGE:ASM>: -MP -MD -x assembler-with-cpp>
        )
target_include_directories(${EXECUTABLE_MCUBOOT_RECOVERYLOADER_NAME} PUBLIC
        $<BUILD_INTERFACE:${CMAKE_BINARY_DIR}/src>
        )
add_dependencies(${EXECUTABLE_MCUBOOT_RECOVERYLOADER_NAME} ${EXECUTABLE_RECOVERY_MCUBOOT_NAME})

set_target_properties(${EXECUTABLE_MCUBOOT_RECOVERYLOADER_NAME} PROPERTIES
        SUFFIX ".out"
        LINK_FLAGS "-mthumb -mabi=aapcs -std=gnu++98 -std=c99 -L ${NRF5_SDK_PATH}/modules/nrfx/mdk -T${NRF5_LINKER_SCRIPT_MCUBOOT} -mcpu=cortex-m4 -mfloat-abi=hard -mfpu=fpv4-sp-d16 -Wl,--gc-sections -Wl,--print-memory-usage --specs=nano.specs -lc -lnosys -lm -Wl,-Map=${EXECUTABLE_MCUBOOT_RECOVERYLOADER_FILE_NAME}.map"
        )

add_custom_command(TARGET ${EXECUTABLE_MCUBOOT_RECOVERYLOADER_NAME}
        POST_BUILD
        COMMAND ${CMAKE_SIZE_UTIL} ${EXECUTABLE_MCUBOOT_RECOVERYLOADER_FILE_NAME}.out
        COMMAND ${CMAKE_OBJCOPY} -O binary ${EXECUTABLE_MCUBOOT_RECOVERYLOADER_FILE_NAME}.out "${EXECUTABLE_MCUBOOT_RECOVERYLOADER_FILE_NAME}.bin"
        COMMAND ${CMAKE_OBJCOPY} -O ihex ${EXECUTABLE_MCUBOOT_RECOVERYLOADER_FILE_NAME}.out "${EXECUTABLE_MCUBOOT_RECOVERYLOADER_FILE_NAME}.hex"
        COMMAND ${CMAKE_SOURCE_DIR}/tools/mcuboot/imgtool.py create --align 4 --version 1.0.0 --header-size 32 --slot-size 475136 --pad-header ${EXECUTABLE_MCUBOOT_RECOVERYLOADER_FILE_NAME}.bin ${IMAGE_MCUBOOT_RECOVERYLOADER_FILE_NAME}
        COMMAND python3 ${CMAKE_SOURCE_DIR}/tools/bin2c.py ${IMAGE_MCUBOOT_RECOVERYLOADER_FILE_NAME} recoveryLoaderImage > recoveryLoaderImage.h
        COMMENT "post build steps for ${EXECUTABLE_MCUBOOT_RECOVERYLOADER_FILE_NAME}"
        )

if(BUILD_DFU)
    add_custom_command(TARGET ${EXECUTABLE_MCUBOOT_RECOVERYLOADER_NAME}
            POST_BUILD
            COMMAND adafruit-nrfutil dfu genpkg --dev-type 0x0052 --application ${IMAGE_MCUBOOT_RECOVERYLOADER_FILE_NAME} ${DFU_MCUBOOT_RECOVERYLOADER_FILE_NAME}
            COMMENT "post build (DFU) steps for ${EXECUTABLE_MCUBOOT_RECOVERYLOADER_FILE_NAME}"
            )
endif()


# FLASH
if (USE_JLINK)
    add_custom_target(FLASH_ERASE
            COMMAND ${NRFJPROG} --eraseall -f ${NRF_TARGET}
            COMMENT "erasing flashing"
            )
    add_custom_target("FLASH_${EXECUTABLE_NAME}"
            DEPENDS ${EXECUTABLE_NAME}
            COMMAND ${NRFJPROG} --program ${EXECUTABLE_FILE_NAME}.hex -f ${NRF_TARGET} --sectorerase
            COMMAND sleep 0.5s
            COMMAND ${NRFJPROG} --reset -f ${NRF_TARGET}
            COMMENT "flashing ${EXECUTABLE_FILE_NAME}.hex"
            )

elseif (USE_GDB_CLIENT)
    add_custom_target(FLASH_ERASE
            COMMAND ${GDB_CLIENT_BIN_PATH} -nx --batch -ex 'target extended-remote ${GDB_CLIENT_TARGET_REMOTE}' -ex 'monitor swdp_scan' -ex 'attach 1' -ex 'mon erase_mass'
            COMMENT "erasing flashing"
            )
    add_custom_target("FLASH_${EXECUTABLE_NAME}"
            DEPENDS ${EXECUTABLE_NAME}
            COMMAND ${GDB_CLIENT_BIN_PATH} -nx --batch -ex 'target extended-remote ${GDB_CLIENT_TARGET_REMOTE}' -ex 'monitor swdp_scan' -ex 'attach 1' -ex 'load' -ex 'kill' ${EXECUTABLE_FILE_NAME}.hex
            COMMENT "flashing ${EXECUTABLE_FILE_NAME}.hex"
            )
elseif (USE_OPENOCD)
    if (USE_CMSIS_DAP)
        add_custom_target(FLASH_ERASE
                COMMAND ${OPENOCD_BIN_PATH} -c 'source [find interface/cmsis-dap.cfg]' -c 'transport select swd'
                -c 'source [find target/nrf52.cfg]'
                -c 'init'
                -c 'halt'
                -c 'nrf5 mass_erase'
                -c 'halt'
                -c 'reset'
                -c 'exit'
                COMMENT "erasing flashing"
                )
        add_custom_target("FLASH_${EXECUTABLE_NAME}"
                DEPENDS ${EXECUTABLE_NAME}
                COMMAND ${OPENOCD_BIN_PATH}
                -c 'tcl_port disabled'
                -c 'gdb_port 3333'
                -c 'telnet_port 4444'
                -c 'source [find interface/cmsis-dap.cfg]'
                -c 'transport select swd'
                -c 'source [find target/nrf52.cfg]'
                -c 'halt'
                -c "program \"${EXECUTABLE_FILE_NAME}.hex\""
                -c 'reset'
                -c 'shutdown'
                COMMENT "flashing ${EXECUTABLE_BIN_NAME}.hex"
                )
    else ()
        add_custom_target(FLASH_ERASE
                COMMAND ${OPENOCD_BIN_PATH} -f interface/stlink.cfg -c 'transport select hla_swd' -f target/nrf52.cfg -c init -c halt -c 'nrf5 mass_erase' -c reset -c shutdown
                COMMENT "erasing flashing"
                )
        add_custom_target("FLASH_${EXECUTABLE_NAME}"
                DEPENDS ${EXECUTABLE_NAME}
                COMMAND ${OPENOCD_BIN_PATH} -c "tcl_port disabled" -c "gdb_port 3333" -c "telnet_port 4444" -f interface/stlink.cfg -c 'transport select hla_swd' -f target/nrf52.cfg -c "program \"${EXECUTABLE_FILE_NAME}.hex\"" -c reset -c shutdown
                COMMENT "flashing ${EXECUTABLE_FILE_NAME}.hex"
                )
    endif ()
endif ()<|MERGE_RESOLUTION|>--- conflicted
+++ resolved
@@ -421,11 +421,8 @@
         displayapp/screens/BatteryInfo.cpp
         displayapp/screens/Steps.cpp
         displayapp/screens/Timer.cpp
-<<<<<<< HEAD
         displayapp/screens/Error.cpp
-=======
         displayapp/screens/Alarm.cpp
->>>>>>> 5855906e
         displayapp/Colors.cpp
 
         ## Settings
