--- conflicted
+++ resolved
@@ -596,7 +596,7 @@
         components/heartrate/Ppg.cpp
         components/heartrate/Biquad.cpp
         components/heartrate/Ptagc.cpp
-
+        components/motor/MotorController.cpp
         )
 
 list(APPEND RECOVERYLOADER_SOURCE_FILES
@@ -683,11 +683,8 @@
         libs/date/includes/date/julian.h
         libs/date/includes/date/ptz.h
         libs/date/includes/date/tz_private.h
-<<<<<<< HEAD
-=======
         displayapp/LittleVgl.h
         displayapp/lv_pinetime_theme.h
->>>>>>> ada94253
         systemtask/SystemTask.h
         systemtask/SystemMonitor.h
         displayapp/screens/Symbols.h
@@ -934,11 +931,7 @@
 
 set_target_properties(${EXECUTABLE_RECOVERY_NAME} PROPERTIES
         SUFFIX ".out"
-<<<<<<< HEAD
-        LINK_FLAGS "-mthumb -mabi=aapcs -std=gnu++98 -std=c99 -L ${NRF5_SDK_PATH}/modules/nrfx/mdk -T${NRF5_LINKER_SCRIPT} -mcpu=cortex-m4 -mfloat-abi=hard -mfpu=fpv4-sp-d16 -Wl,--gc-sections --specs=nano.specs -lc -lnosys -lm -Wl,-Map=${EXECUTABLE_RECOVERY_FILE_NAME}.map"
-=======
-        LINK_FLAGS "-mthumb -mabi=aapcs -L ${NRF5_SDK_PATH}/modules/nrfx/mdk -T${NRF5_LINKER_SCRIPT} -mcpu=cortex-m4 -mfloat-abi=hard -mfpu=fpv4-sp-d16 -Wl,--gc-sections --specs=nano.specs -lc -lnosys -lm -Wl,-Map=${EXECUTABLE_GRAPHICS_FILE_NAME}.map"
->>>>>>> ada94253
+        LINK_FLAGS "-mthumb -mabi=aapcs -L ${NRF5_SDK_PATH}/modules/nrfx/mdk -T${NRF5_LINKER_SCRIPT} -mcpu=cortex-m4 -mfloat-abi=hard -mfpu=fpv4-sp-d16 -Wl,--gc-sections --specs=nano.specs -lc -lnosys -lm -Wl,-Map=${EXECUTABLE_RECOVERY_FILE_NAME}.map"
         CXX_STANDARD 11
         C_STANDARD 99
         )
@@ -965,12 +958,12 @@
         $<$<AND:$<COMPILE_LANGUAGE:C>,$<CONFIG:RELEASE>>: ${COMMON_FLAGS} -O3>
         $<$<AND:$<COMPILE_LANGUAGE:CXX>,$<CONFIG:DEBUG>>: ${COMMON_FLAGS} -O0 -g3>
         $<$<AND:$<COMPILE_LANGUAGE:CXX>,$<CONFIG:RELEASE>>: ${COMMON_FLAGS} -O3>
-        $<$<COMPILE_LANGUAGE:ASM>: -MP -MD -std=c99 -x assembler-with-cpp>
+        $<$<COMPILE_LANGUAGE:ASM>: -MP -MD -x assembler-with-cpp>
         )
 
 set_target_properties(${EXECUTABLE_RECOVERY_MCUBOOT_NAME} PROPERTIES
         SUFFIX ".out"
-        LINK_FLAGS "-mthumb -mabi=aapcs -std=gnu++98 -std=c99 -L ${NRF5_SDK_PATH}/modules/nrfx/mdk -T${NRF5_LINKER_SCRIPT_MCUBOOT} -mcpu=cortex-m4 -mfloat-abi=hard -mfpu=fpv4-sp-d16 -Wl,--gc-sections --specs=nano.specs -lc -lnosys -lm -Wl,-Map=${EXECUTABLE_RECOVERY_MCUBOOT_FILE_NAME}.map"
+        LINK_FLAGS "-mthumb -mabi=aapcs -L ${NRF5_SDK_PATH}/modules/nrfx/mdk -T${NRF5_LINKER_SCRIPT_MCUBOOT} -mcpu=cortex-m4 -mfloat-abi=hard -mfpu=fpv4-sp-d16 -Wl,--gc-sections --specs=nano.specs -lc -lnosys -lm -Wl,-Map=${EXECUTABLE_RECOVERY_MCUBOOT_FILE_NAME}.map"
         CXX_STANDARD 11
         C_STANDARD 99
         )
@@ -1004,7 +997,7 @@
         $<$<AND:$<COMPILE_LANGUAGE:C>,$<CONFIG:RELEASE>>: ${COMMON_FLAGS} -O3>
         $<$<AND:$<COMPILE_LANGUAGE:CXX>,$<CONFIG:DEBUG>>: ${COMMON_FLAGS} -O0 -g3>
         $<$<AND:$<COMPILE_LANGUAGE:CXX>,$<CONFIG:RELEASE>>: ${COMMON_FLAGS} -O3>
-        $<$<COMPILE_LANGUAGE:ASM>: -MP -MD -std=c99 -x assembler-with-cpp>
+        $<$<COMPILE_LANGUAGE:ASM>: -MP -MD -x assembler-with-cpp>
         )
 target_include_directories(${EXECUTABLE_RECOVERYLOADER_NAME} PUBLIC
         $<BUILD_INTERFACE:${CMAKE_BINARY_DIR}/src>
@@ -1013,7 +1006,7 @@
 
 set_target_properties(${EXECUTABLE_RECOVERYLOADER_NAME} PROPERTIES
         SUFFIX ".out"
-        LINK_FLAGS "-mthumb -mabi=aapcs -std=gnu++98 -std=c99 -L ${NRF5_SDK_PATH}/modules/nrfx/mdk -T${NRF5_LINKER_SCRIPT} -mcpu=cortex-m4 -mfloat-abi=hard -mfpu=fpv4-sp-d16 -Wl,--gc-sections --specs=nano.specs -lc -lnosys -lm -Wl,-Map=${EXECUTABLE_RECOVERYLOADER_FILE_NAME}.map"
+        LINK_FLAGS "-mthumb -mabi=aapcs -L ${NRF5_SDK_PATH}/modules/nrfx/mdk -T${NRF5_LINKER_SCRIPT} -mcpu=cortex-m4 -mfloat-abi=hard -mfpu=fpv4-sp-d16 -Wl,--gc-sections --specs=nano.specs -lc -lnosys -lm -Wl,-Map=${EXECUTABLE_RECOVERYLOADER_FILE_NAME}.map"
         CXX_STANDARD 11
         C_STANDARD 99
         )
@@ -1039,7 +1032,7 @@
         $<$<AND:$<COMPILE_LANGUAGE:C>,$<CONFIG:RELEASE>>: ${COMMON_FLAGS} -O3>
         $<$<AND:$<COMPILE_LANGUAGE:CXX>,$<CONFIG:DEBUG>>: ${COMMON_FLAGS} -O0 -g3>
         $<$<AND:$<COMPILE_LANGUAGE:CXX>,$<CONFIG:RELEASE>>: ${COMMON_FLAGS} -O3>
-        $<$<COMPILE_LANGUAGE:ASM>: -MP -MD -std=c99 -x assembler-with-cpp>
+        $<$<COMPILE_LANGUAGE:ASM>: -MP -MD -x assembler-with-cpp>
         )
 target_include_directories(${EXECUTABLE_MCUBOOT_RECOVERYLOADER_NAME} PUBLIC
         $<BUILD_INTERFACE:${CMAKE_BINARY_DIR}/src>
