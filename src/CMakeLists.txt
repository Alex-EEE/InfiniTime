--- conflicted
+++ resolved
@@ -932,8 +932,6 @@
 set_target_properties(${EXECUTABLE_RECOVERY_NAME} PROPERTIES
         SUFFIX ".out"
         LINK_FLAGS "-mthumb -mabi=aapcs -L ${NRF5_SDK_PATH}/modules/nrfx/mdk -T${NRF5_LINKER_SCRIPT} -mcpu=cortex-m4 -mfloat-abi=hard -mfpu=fpv4-sp-d16 -Wl,--gc-sections --specs=nano.specs -lc -lnosys -lm -Wl,-Map=${EXECUTABLE_RECOVERY_FILE_NAME}.map"
-        CXX_STANDARD 11
-        C_STANDARD 99
         )
 
 add_custom_command(TARGET ${EXECUTABLE_RECOVERY_NAME}
@@ -963,13 +961,7 @@
 
 set_target_properties(${EXECUTABLE_RECOVERY_MCUBOOT_NAME} PROPERTIES
         SUFFIX ".out"
-<<<<<<< HEAD
         LINK_FLAGS "-mthumb -mabi=aapcs -L ${NRF5_SDK_PATH}/modules/nrfx/mdk -T${NRF5_LINKER_SCRIPT} -mcpu=cortex-m4 -mfloat-abi=hard -mfpu=fpv4-sp-d16 -Wl,--gc-sections --specs=nano.specs -lc -lnosys -lm -Wl,-Map=${EXECUTABLE_GRAPHICS_FILE_NAME}.map"
-=======
-        LINK_FLAGS "-mthumb -mabi=aapcs -L ${NRF5_SDK_PATH}/modules/nrfx/mdk -T${NRF5_LINKER_SCRIPT_MCUBOOT} -mcpu=cortex-m4 -mfloat-abi=hard -mfpu=fpv4-sp-d16 -Wl,--gc-sections --specs=nano.specs -lc -lnosys -lm -Wl,-Map=${EXECUTABLE_RECOVERY_MCUBOOT_FILE_NAME}.map"
-        CXX_STANDARD 11
-        C_STANDARD 99
->>>>>>> 9f9d0eb5
         )
 
 add_custom_command(TARGET ${EXECUTABLE_RECOVERY_MCUBOOT_NAME}
@@ -1011,8 +1003,6 @@
 set_target_properties(${EXECUTABLE_RECOVERYLOADER_NAME} PROPERTIES
         SUFFIX ".out"
         LINK_FLAGS "-mthumb -mabi=aapcs -L ${NRF5_SDK_PATH}/modules/nrfx/mdk -T${NRF5_LINKER_SCRIPT} -mcpu=cortex-m4 -mfloat-abi=hard -mfpu=fpv4-sp-d16 -Wl,--gc-sections --specs=nano.specs -lc -lnosys -lm -Wl,-Map=${EXECUTABLE_RECOVERYLOADER_FILE_NAME}.map"
-        CXX_STANDARD 11
-        C_STANDARD 99
         )
 
 add_custom_command(TARGET ${EXECUTABLE_RECOVERYLOADER_NAME}
@@ -1046,8 +1036,6 @@
 set_target_properties(${EXECUTABLE_MCUBOOT_RECOVERYLOADER_NAME} PROPERTIES
         SUFFIX ".out"
         LINK_FLAGS "-mthumb -mabi=aapcs -std=gnu++98 -std=c99 -L ${NRF5_SDK_PATH}/modules/nrfx/mdk -T${NRF5_LINKER_SCRIPT_MCUBOOT} -mcpu=cortex-m4 -mfloat-abi=hard -mfpu=fpv4-sp-d16 -Wl,--gc-sections --specs=nano.specs -lc -lnosys -lm -Wl,-Map=${EXECUTABLE_MCUBOOT_RECOVERYLOADER_FILE_NAME}.map"
-        CXX_STANDARD 11
-        C_STANDARD 99
         )
 
 add_custom_command(TARGET ${EXECUTABLE_MCUBOOT_RECOVERYLOADER_NAME}
