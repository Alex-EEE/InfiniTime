#include "SystemTask.h"
#define min // workaround: nimble's min/max macros conflict with libstdc++
#define max
#include <host/ble_gap.h>
#include <host/ble_gatt.h>
#include <host/ble_hs_adv.h>
#include <host/util/util.h>
#include <nimble/hci_common.h>
#undef max
#undef min
#include <hal/nrf_rtc.h>
#include <libraries/gpiote/app_gpiote.h>
#include <libraries/log/nrf_log.h>

#include "BootloaderVersion.h"
#include "components/ble/BleController.h"
#include "drivers/Cst816s.h"
#include "drivers/St7789.h"
#include "drivers/InternalFlash.h"
#include "drivers/SpiMaster.h"
#include "drivers/SpiNorFlash.h"
#include "drivers/TwiMaster.h"
#include "drivers/Hrs3300.h"
#include "main.h"

#include <memory>

using namespace Pinetime::System;

void IdleTimerCallback(TimerHandle_t xTimer) {

  NRF_LOG_INFO("IdleTimerCallback");
  auto sysTask = static_cast<SystemTask *>(pvTimerGetTimerID(xTimer));
  sysTask->OnIdle();
}


SystemTask::SystemTask(Drivers::SpiMaster &spi, Drivers::St7789 &lcd,
                       Pinetime::Drivers::SpiNorFlash& spiNorFlash,
                       Drivers::TwiMaster& twiMaster, Drivers::Cst816S &touchPanel,
                       Components::LittleVgl &lvgl,
                       Controllers::Battery &batteryController, Controllers::Ble &bleController,
                       Controllers::DateTime &dateTimeController,
                       Pinetime::Controllers::MotorController& motorController,
                       Pinetime::Drivers::Hrs3300& heartRateSensor,
                       Controllers::Settings &settingsController) :
                       spi{spi}, lcd{lcd}, spiNorFlash{spiNorFlash},
                       twiMaster{twiMaster}, touchPanel{touchPanel}, lvgl{lvgl}, batteryController{batteryController},
                       heartRateController{*this},
                       bleController{bleController}, dateTimeController{dateTimeController},
                       watchdog{}, watchdogView{watchdog},
                       motorController{motorController}, heartRateSensor{heartRateSensor},
                       settingsController{settingsController},
                       nimbleController(*this, bleController,dateTimeController, notificationManager, batteryController, spiNorFlash, heartRateController) {
  systemTasksMsgQueue = xQueueCreate(10, 1);
}

void SystemTask::Start() {
  if (pdPASS != xTaskCreate(SystemTask::Process, "MAIN", 350, this, 0, &taskHandle))
    APP_ERROR_HANDLER(NRF_ERROR_NO_MEM);
}

void SystemTask::Process(void *instance) {
  auto *app = static_cast<SystemTask *>(instance);
  NRF_LOG_INFO("systemtask task started!");
  app->Work();
}

void SystemTask::Work() {
  watchdog.Setup(7);
  watchdog.Start();
  NRF_LOG_INFO("Last reset reason : %s", Pinetime::Drivers::Watchdog::ResetReasonToString(watchdog.ResetReason()));
  APP_GPIOTE_INIT(2);

  spi.Init();
  spiNorFlash.Init();
  spiNorFlash.Wakeup();
  nimbleController.Init();
  nimbleController.StartAdvertising();
  brightnessController.Init();
  lcd.Init();

  twiMaster.Init();
  touchPanel.Init();
  batteryController.Init();
  motorController.Init();

  settingsController.Init();


  displayApp =  std::make_unique<Pinetime::Applications::DisplayApp>(lcd, lvgl, touchPanel, batteryController, bleController,
                                                          dateTimeController, watchdogView, *this, notificationManager,
<<<<<<< HEAD
                                                          heartRateController);
=======
                                                          heartRateController, settingsController));
>>>>>>> 9f9d0eb5
  displayApp->Start();

  batteryController.Update();
  displayApp->PushMessage(Pinetime::Applications::Display::Messages::UpdateBatteryLevel);

  heartRateSensor.Init();
  heartRateSensor.Disable();
  heartRateApp.reset(new Pinetime::Applications::HeartRateTask(heartRateSensor, heartRateController));
  heartRateApp->Start();


  nrf_gpio_cfg_sense_input(pinButton, (nrf_gpio_pin_pull_t)GPIO_PIN_CNF_PULL_Pulldown, (nrf_gpio_pin_sense_t)GPIO_PIN_CNF_SENSE_High);
  nrf_gpio_cfg_output(15);
  nrf_gpio_pin_set(15);

  nrfx_gpiote_in_config_t pinConfig;
  pinConfig.skip_gpio_setup = true;
  pinConfig.hi_accuracy = false;
  pinConfig.is_watcher = false;
  pinConfig.sense = (nrf_gpiote_polarity_t)NRF_GPIOTE_POLARITY_HITOLO;
  pinConfig.pull = (nrf_gpio_pin_pull_t)GPIO_PIN_CNF_PULL_Pulldown;

  nrfx_gpiote_in_init(pinButton, &pinConfig, nrfx_gpiote_evt_handler);

  nrf_gpio_cfg_sense_input(pinTouchIrq, (nrf_gpio_pin_pull_t)GPIO_PIN_CNF_PULL_Pullup, (nrf_gpio_pin_sense_t)GPIO_PIN_CNF_SENSE_Low);

  pinConfig.skip_gpio_setup = true;
  pinConfig.hi_accuracy = false;
  pinConfig.is_watcher = false;
  pinConfig.sense = (nrf_gpiote_polarity_t)NRF_GPIOTE_POLARITY_HITOLO;
  pinConfig.pull = (nrf_gpio_pin_pull_t)GPIO_PIN_CNF_PULL_Pullup;

  nrfx_gpiote_in_init(pinTouchIrq, &pinConfig, nrfx_gpiote_evt_handler);

  idleTimer = xTimerCreate ("idleTimer", idleTime, pdFALSE, this, IdleTimerCallback);
  xTimerStart(idleTimer, 0);

  // Suppress endless loop diagnostic
  #pragma clang diagnostic push
  #pragma ide diagnostic ignored "EndlessLoop"
  while(true) {
    uint8_t msg;
    if (xQueueReceive(systemTasksMsgQueue, &msg, isSleeping ? 2500 : 1000)) {
      batteryController.Update();
      Messages message = static_cast<Messages >(msg);
      switch(message) {
        case Messages::GoToRunning:
          spi.Wakeup();
          twiMaster.Wakeup();

          nimbleController.StartAdvertising();
          xTimerStart(idleTimer, 0);
          spiNorFlash.Wakeup();
          touchPanel.Wakeup();
          lcd.Wakeup();

          displayApp->PushMessage(Pinetime::Applications::Display::Messages::GoToRunning);
          displayApp->PushMessage(Pinetime::Applications::Display::Messages::UpdateBatteryLevel);
          heartRateApp->PushMessage(Pinetime::Applications::HeartRateTask::Messages::WakeUp);

          isSleeping = false;
          isWakingUp = false;
          break;
        case Messages::GoToSleep:
          isGoingToSleep = true;
          NRF_LOG_INFO("[systemtask] Going to sleep");
          xTimerStop(idleTimer, 0);
          displayApp->PushMessage(Pinetime::Applications::Display::Messages::GoToSleep);
          heartRateApp->PushMessage(Pinetime::Applications::HeartRateTask::Messages::GoToSleep);
          break;
        case Messages::OnNewTime:
          ReloadIdleTimer();
          displayApp->PushMessage(Pinetime::Applications::Display::Messages::UpdateDateTime);
          break;
        case Messages::OnNewNotification:
          if(isSleeping && !isWakingUp) GoToRunning();
          if(notificationManager.IsVibrationEnabled()) motorController.SetDuration(35);
          displayApp->PushMessage(Pinetime::Applications::Display::Messages::NewNotification);
          break;
        case Messages::BleConnected:
          ReloadIdleTimer();
          isBleDiscoveryTimerRunning = true;
          bleDiscoveryTimer = 5;
          break;
        case Messages::BleFirmwareUpdateStarted:
          doNotGoToSleep = true;
          if(isSleeping && !isWakingUp) GoToRunning();
          displayApp->PushMessage(Pinetime::Applications::Display::Messages::BleFirmwareUpdateStarted);
          break;
        case Messages::BleFirmwareUpdateFinished:
          doNotGoToSleep = false;
          xTimerStart(idleTimer, 0);
          if(bleController.State() == Pinetime::Controllers::Ble::FirmwareUpdateStates::Validated)
            NVIC_SystemReset();
          break;
        case Messages::OnTouchEvent:
          ReloadIdleTimer();
          break;
        case Messages::OnButtonEvent:
          ReloadIdleTimer();
          break;
        case Messages::OnDisplayTaskSleeping:
          if(BootloaderVersion::IsValid()) {
            // First versions of the bootloader do not expose their version and cannot initialize the SPI NOR FLASH
            // if it's in sleep mode. Avoid bricked device by disabling sleep mode on these versions.
            spiNorFlash.Sleep();
          }
          lcd.Sleep();
          touchPanel.Sleep();

          spi.Sleep();
          twiMaster.Sleep();
          isSleeping = true;
          isGoingToSleep = false;
          break;
        default: break;
      }
    }

    if(isBleDiscoveryTimerRunning) {
      if(bleDiscoveryTimer == 0) {
        isBleDiscoveryTimerRunning = false;
        // Services discovery is deffered from 3 seconds to avoid the conflicts between the host communicating with the
        // tharget and vice-versa. I'm not sure if this is the right way to handle this...
        nimbleController.StartDiscovery();
      } else {
        bleDiscoveryTimer--;
      }
    }

    monitor.Process();
    uint32_t systick_counter = nrf_rtc_counter_get(portNRF_RTC_REG);
    dateTimeController.UpdateTime(systick_counter);
    if(!nrf_gpio_pin_read(pinButton))
      watchdog.Kick();
  }
  // Clear diagnostic suppression
  #pragma clang diagnostic pop
}

void SystemTask::OnButtonPushed() {
  if(isGoingToSleep) return;
  if(!isSleeping) {
    NRF_LOG_INFO("[systemtask] Button pushed");
    PushMessage(Messages::OnButtonEvent);
    displayApp->PushMessage(Pinetime::Applications::Display::Messages::ButtonPushed);
  }
  else {
    if(!isWakingUp) {
      NRF_LOG_INFO("[systemtask] Button pushed, waking up");
      GoToRunning();
    }
  }
}

void SystemTask::GoToRunning() {
  isWakingUp = true;
  PushMessage(Messages::GoToRunning);
}

void SystemTask::OnTouchEvent() {
  if(isGoingToSleep) return ;
  NRF_LOG_INFO("[systemtask] Touch event");
  if(!isSleeping) {
    PushMessage(Messages::OnTouchEvent);
    displayApp->PushMessage(Pinetime::Applications::Display::Messages::TouchEvent);
  }
}

void SystemTask::PushMessage(SystemTask::Messages msg) {
  if(msg == Messages::GoToSleep) {
    isGoingToSleep = true;
  }
  BaseType_t xHigherPriorityTaskWoken;
  xHigherPriorityTaskWoken = pdFALSE;
  xQueueSendFromISR(systemTasksMsgQueue, &msg, &xHigherPriorityTaskWoken);
  if (xHigherPriorityTaskWoken) {
    /* Actual macro used here is port specific. */
    // TODO: should I do something here?
  }
}

void SystemTask::OnIdle() {
  if(doNotGoToSleep) return;
  NRF_LOG_INFO("Idle timeout -> Going to sleep")
  PushMessage(Messages::GoToSleep);
}

void SystemTask::ReloadIdleTimer() const {
  if(isSleeping || isGoingToSleep) return;
  xTimerReset(idleTimer, 0);
}<|MERGE_RESOLUTION|>--- conflicted
+++ resolved
@@ -90,11 +90,7 @@
 
   displayApp =  std::make_unique<Pinetime::Applications::DisplayApp>(lcd, lvgl, touchPanel, batteryController, bleController,
                                                           dateTimeController, watchdogView, *this, notificationManager,
-<<<<<<< HEAD
-                                                          heartRateController);
-=======
-                                                          heartRateController, settingsController));
->>>>>>> 9f9d0eb5
+                                                          heartRateController, settingsController);
   displayApp->Start();
 
   batteryController.Update();
