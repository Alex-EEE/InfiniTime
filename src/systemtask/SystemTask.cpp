#include "SystemTask.h"
#define min // workaround: nimble's min/max macros conflict with libstdc++
#define max
#include <host/ble_gap.h>
#include <host/ble_gatt.h>
#include <host/ble_hs_adv.h>
#include <host/util/util.h>
#include <nimble/hci_common.h>
#undef max
#undef min
#include <hal/nrf_rtc.h>
#include <libraries/gpiote/app_gpiote.h>
#include <libraries/log/nrf_log.h>

#include "BootloaderVersion.h"
#include "components/ble/BleController.h"
#include "drivers/Cst816s.h"
#include "drivers/St7789.h"
#include "drivers/InternalFlash.h"
#include "drivers/SpiMaster.h"
#include "drivers/SpiNorFlash.h"
#include "drivers/TwiMaster.h"
#include "drivers/Hrs3300.h"
#include "main.h"

#include <memory>

using namespace Pinetime::System;

namespace {
  static inline bool in_isr(void) {
    return (SCB->ICSR & SCB_ICSR_VECTACTIVE_Msk) != 0;
  }
}

void DimTimerCallback(TimerHandle_t xTimer) {

  NRF_LOG_INFO("DimTimerCallback");
  auto sysTask = static_cast<SystemTask*>(pvTimerGetTimerID(xTimer));
  sysTask->OnDim();
}

void IdleTimerCallback(TimerHandle_t xTimer) {

  NRF_LOG_INFO("IdleTimerCallback");
  auto sysTask = static_cast<SystemTask*>(pvTimerGetTimerID(xTimer));
  sysTask->OnIdle();
}

void MeasureBatteryTimerCallback(TimerHandle_t xTimer) {
  auto* sysTask = static_cast<SystemTask*>(pvTimerGetTimerID(xTimer));
  sysTask->PushMessage(Pinetime::System::Messages::MeasureBatteryTimerExpired);
}

SystemTask::SystemTask(Drivers::SpiMaster& spi,
                       Drivers::St7789& lcd,
                       Pinetime::Drivers::SpiNorFlash& spiNorFlash,
                       Drivers::TwiMaster& twiMaster,
                       Drivers::Cst816S& touchPanel,
                       Components::LittleVgl& lvgl,
                       Controllers::Battery& batteryController,
                       Controllers::Ble& bleController,
                       Controllers::DateTime& dateTimeController,
                       Controllers::TimerController& timerController,
                       Drivers::Watchdog& watchdog,
                       Pinetime::Controllers::NotificationManager& notificationManager,
                       Pinetime::Controllers::MotorController& motorController,
                       Pinetime::Drivers::Hrs3300& heartRateSensor,
                       Pinetime::Controllers::MotionController& motionController,
                       Pinetime::Drivers::Bma421& motionSensor,
                       Controllers::Settings& settingsController,
                       Pinetime::Controllers::HeartRateController& heartRateController,
                       Pinetime::Applications::DisplayApp& displayApp,
                       Pinetime::Applications::HeartRateTask& heartRateApp,
                       Pinetime::Controllers::FS& fs)
  : spi {spi},
    lcd {lcd},
    spiNorFlash {spiNorFlash},
    twiMaster {twiMaster},
    touchPanel {touchPanel},
    lvgl {lvgl},
    batteryController {batteryController},
    bleController {bleController},
    dateTimeController {dateTimeController},
    timerController {timerController},
    watchdog {watchdog},
    notificationManager{notificationManager},
    motorController {motorController},
    heartRateSensor {heartRateSensor},
    motionSensor {motionSensor},
    settingsController {settingsController},
    heartRateController{heartRateController},
    motionController{motionController},
    displayApp{displayApp},
    heartRateApp(heartRateApp),
    fs{fs},
    nimbleController(*this, bleController, dateTimeController, notificationManager, batteryController, spiNorFlash, heartRateController) {

}

void SystemTask::Start() {
  systemTasksMsgQueue = xQueueCreate(10, 1);
  if (pdPASS != xTaskCreate(SystemTask::Process, "MAIN", 350, this, 0, &taskHandle))
    APP_ERROR_HANDLER(NRF_ERROR_NO_MEM);
}

void SystemTask::Process(void* instance) {
  auto* app = static_cast<SystemTask*>(instance);
  NRF_LOG_INFO("systemtask task started!");
  app->Work();
}

void SystemTask::Work() {
  watchdog.Setup(7);
  watchdog.Start();
  NRF_LOG_INFO("Last reset reason : %s", Pinetime::Drivers::Watchdog::ResetReasonToString(watchdog.ResetReason()));
  APP_GPIOTE_INIT(2);

  app_timer_init();

  spi.Init();
  spiNorFlash.Init();
  spiNorFlash.Wakeup();
  
  fs.Init();

  nimbleController.Init();
  nimbleController.StartAdvertising();
  lcd.Init();

  twiMaster.Init();
  touchPanel.Init();
  dateTimeController.Register(this);
  batteryController.Register(this);
  batteryController.Update();
  motorController.Init();
  motionSensor.SoftReset();
  timerController.Register(this);
  timerController.Init();

  // Reset the TWI device because the motion sensor chip most probably crashed it...
  twiMaster.Sleep();
  twiMaster.Init();

  motionSensor.Init();
  motionController.Init(motionSensor.DeviceType());
  settingsController.Init();

  displayApp.Register(this);
  displayApp.Start();

  heartRateSensor.Init();
  heartRateSensor.Disable();
  heartRateApp.Start();

  nrf_gpio_cfg_sense_input(pinButton, (nrf_gpio_pin_pull_t) GPIO_PIN_CNF_PULL_Pulldown, (nrf_gpio_pin_sense_t) GPIO_PIN_CNF_SENSE_High);
  nrf_gpio_cfg_output(15);
  nrf_gpio_pin_set(15);

  nrfx_gpiote_in_config_t pinConfig;
  pinConfig.skip_gpio_setup = true;
  pinConfig.hi_accuracy = false;
  pinConfig.is_watcher = false;
  pinConfig.sense = (nrf_gpiote_polarity_t) NRF_GPIOTE_POLARITY_HITOLO;
  pinConfig.pull = (nrf_gpio_pin_pull_t) GPIO_PIN_CNF_PULL_Pulldown;

  nrfx_gpiote_in_init(pinButton, &pinConfig, nrfx_gpiote_evt_handler);

  nrf_gpio_cfg_sense_input(pinTouchIrq, (nrf_gpio_pin_pull_t) GPIO_PIN_CNF_PULL_Pullup, (nrf_gpio_pin_sense_t) GPIO_PIN_CNF_SENSE_Low);

  pinConfig.skip_gpio_setup = true;
  pinConfig.hi_accuracy = false;
  pinConfig.is_watcher = false;
  pinConfig.sense = (nrf_gpiote_polarity_t) NRF_GPIOTE_POLARITY_HITOLO;
  pinConfig.pull = (nrf_gpio_pin_pull_t) GPIO_PIN_CNF_PULL_Pullup;

  nrfx_gpiote_in_init(pinTouchIrq, &pinConfig, nrfx_gpiote_evt_handler);

  pinConfig.sense = NRF_GPIOTE_POLARITY_TOGGLE;
  pinConfig.pull = NRF_GPIO_PIN_NOPULL;
  pinConfig.is_watcher = false;
  pinConfig.hi_accuracy = false;
  pinConfig.skip_gpio_setup = true;
  nrfx_gpiote_in_init(pinPowerPresentIrq, &pinConfig, nrfx_gpiote_evt_handler);

  if (nrf_gpio_pin_read(pinPowerPresentIrq)) {
    nrf_gpio_cfg_sense_input(pinPowerPresentIrq, NRF_GPIO_PIN_NOPULL, NRF_GPIO_PIN_SENSE_LOW);
  } else {
    nrf_gpio_cfg_sense_input(pinPowerPresentIrq, NRF_GPIO_PIN_NOPULL, NRF_GPIO_PIN_SENSE_HIGH);
  }

  idleTimer = xTimerCreate("idleTimer", pdMS_TO_TICKS(2000), pdFALSE, this, IdleTimerCallback);
  dimTimer = xTimerCreate("dimTimer", pdMS_TO_TICKS(settingsController.GetScreenTimeOut() - 2000), pdFALSE, this, DimTimerCallback);
  measureBatteryTimer = xTimerCreate("measureBattery", batteryMeasurementPeriod, pdTRUE, this, MeasureBatteryTimerCallback);
  xTimerStart(dimTimer, 0);
  xTimerStart(measureBatteryTimer, portMAX_DELAY);

// Suppress endless loop diagnostic
#pragma clang diagnostic push
#pragma ide diagnostic ignored "EndlessLoop"
  while (true) {
    UpdateMotion();

    uint8_t msg;
    if (xQueueReceive(systemTasksMsgQueue, &msg, 100)) {
      Messages message = static_cast<Messages>(msg);
      switch (message) {
        case Messages::EnableSleeping:
          // Make sure that exiting an app doesn't enable sleeping,
          // if the exiting was caused by a firmware update
          if (!bleController.IsFirmwareUpdating()) {
            doNotGoToSleep = false;
          }
          break;
        case Messages::DisableSleeping:
          doNotGoToSleep = true;
          break;
        case Messages::UpdateTimeOut:
          xTimerChangePeriod(dimTimer, pdMS_TO_TICKS(settingsController.GetScreenTimeOut() - 2000), 0);
          break;
        case Messages::GoToRunning:
          spi.Wakeup();
          twiMaster.Wakeup();

          // Double Tap needs the touch screen to be in normal mode
          if (!settingsController.isWakeUpModeOn(Pinetime::Controllers::Settings::WakeUpMode::DoubleTap)) {
            touchPanel.Wakeup();
          }

          nimbleController.StartAdvertising();
          xTimerStart(dimTimer, 0);
          spiNorFlash.Wakeup();
          lcd.Wakeup();

          displayApp.PushMessage(Pinetime::Applications::Display::Messages::GoToRunning);
          heartRateApp.PushMessage(Pinetime::Applications::HeartRateTask::Messages::WakeUp);

          isSleeping = false;
          isWakingUp = false;
          isDimmed = false;
          break;
        case Messages::TouchWakeUp: {
          twiMaster.Wakeup();
          auto touchInfo = touchPanel.GetTouchInfo();
          twiMaster.Sleep();
          if (touchInfo.isTouch and ((touchInfo.gesture == Pinetime::Drivers::Cst816S::Gestures::DoubleTap and
                                      settingsController.isWakeUpModeOn(Pinetime::Controllers::Settings::WakeUpMode::DoubleTap)) or
                                     (touchInfo.gesture == Pinetime::Drivers::Cst816S::Gestures::SingleTap and
                                      settingsController.isWakeUpModeOn(Pinetime::Controllers::Settings::WakeUpMode::SingleTap)))) {
            GoToRunning();
          }
        } break;
        case Messages::GoToSleep:
          isGoingToSleep = true;
          NRF_LOG_INFO("[systemtask] Going to sleep");
          xTimerStop(idleTimer, 0);
          xTimerStop(dimTimer, 0);
          displayApp.PushMessage(Pinetime::Applications::Display::Messages::GoToSleep);
          heartRateApp.PushMessage(Pinetime::Applications::HeartRateTask::Messages::GoToSleep);
          break;
        case Messages::OnNewTime:
          ReloadIdleTimer();
          displayApp.PushMessage(Pinetime::Applications::Display::Messages::UpdateDateTime);
          break;
        case Messages::OnNewNotification:
          if (isSleeping && !isWakingUp) {
            GoToRunning();
          }
          displayApp.PushMessage(Pinetime::Applications::Display::Messages::NewNotification);
          break;
        case Messages::OnTimerDone:
          if (isSleeping && !isWakingUp) {
            GoToRunning();
          }
          motorController.RunForDuration(35);
          displayApp.PushMessage(Pinetime::Applications::Display::Messages::TimerDone);
          break;
        case Messages::BleConnected:
          ReloadIdleTimer();
          isBleDiscoveryTimerRunning = true;
          bleDiscoveryTimer = 5;
          break;
        case Messages::BleFirmwareUpdateStarted:
          doNotGoToSleep = true;
          if (isSleeping && !isWakingUp)
            GoToRunning();
          displayApp.PushMessage(Pinetime::Applications::Display::Messages::BleFirmwareUpdateStarted);
          break;
        case Messages::BleFirmwareUpdateFinished:
          if (bleController.State() == Pinetime::Controllers::Ble::FirmwareUpdateStates::Validated) {
            NVIC_SystemReset();
          }
          doNotGoToSleep = false;
          xTimerStart(dimTimer, 0);
          break;
        case Messages::OnTouchEvent:
          ReloadIdleTimer();
          displayApp.PushMessage(Pinetime::Applications::Display::Messages::TouchEvent);
          break;
        case Messages::OnButtonEvent:
          ReloadIdleTimer();
          displayApp.PushMessage(Pinetime::Applications::Display::Messages::ButtonPushed);
          break;
        case Messages::OnDisplayTaskSleeping:
          if (BootloaderVersion::IsValid()) {
            // First versions of the bootloader do not expose their version and cannot initialize the SPI NOR FLASH
            // if it's in sleep mode. Avoid bricked device by disabling sleep mode on these versions.
            spiNorFlash.Sleep();
          }
          lcd.Sleep();
          spi.Sleep();

          // Double Tap needs the touch screen to be in normal mode
          if (!settingsController.isWakeUpModeOn(Pinetime::Controllers::Settings::WakeUpMode::DoubleTap)) {
            touchPanel.Sleep();
          }
          twiMaster.Sleep();

          isSleeping = true;
          isGoingToSleep = false;
          break;
        case Messages::OnNewDay:
          // We might be sleeping (with TWI device disabled.
          // Remember we'll have to reset the counter next time we're awake
          stepCounterMustBeReset = true;
          break;
        case Messages::OnChargingEvent:
<<<<<<< HEAD
          batteryController.Update();
          motorController.SetDuration(15);
          break;
        case Messages::MeasureBatteryTimerExpired:
          sendBatteryNotification = true;
          batteryController.Update();
          break;
        case Messages::BatteryMeasurementDone:
          if (sendBatteryNotification) {
            sendBatteryNotification = false;
            nimbleController.NotifyBatteryLevel(batteryController.PercentRemaining());
          }
=======
          motorController.RunForDuration(15);
	  // Battery level is updated on every message - there's no need to do anything
>>>>>>> df8d3964
          break;

        default:
          break;
      }
    }

    if (isBleDiscoveryTimerRunning) {
      if (bleDiscoveryTimer == 0) {
        isBleDiscoveryTimerRunning = false;
        // Services discovery is deffered from 3 seconds to avoid the conflicts between the host communicating with the
        // tharget and vice-versa. I'm not sure if this is the right way to handle this...
        nimbleController.StartDiscovery();
      } else {
        bleDiscoveryTimer--;
      }
    }

    monitor.Process();
    uint32_t systick_counter = nrf_rtc_counter_get(portNRF_RTC_REG);
    dateTimeController.UpdateTime(systick_counter);
    if (!nrf_gpio_pin_read(pinButton))
      watchdog.Kick();
  }
// Clear diagnostic suppression
#pragma clang diagnostic pop
}
void SystemTask::UpdateMotion() {
  if (isGoingToSleep or isWakingUp)
    return;

  if (isSleeping && !settingsController.isWakeUpModeOn(Pinetime::Controllers::Settings::WakeUpMode::RaiseWrist))
    return;

  if (isSleeping)
    twiMaster.Wakeup();

  if (stepCounterMustBeReset) {
    motionSensor.ResetStepCounter();
    stepCounterMustBeReset = false;
  }

  auto motionValues = motionSensor.Process();
  if (isSleeping)
    twiMaster.Sleep();

  motionController.IsSensorOk(motionSensor.IsOk());
  motionController.Update(motionValues.x, motionValues.y, motionValues.z, motionValues.steps);
  if (motionController.ShouldWakeUp(isSleeping)) {
    GoToRunning();
  }
}

void SystemTask::OnButtonPushed() {
  if (isGoingToSleep)
    return;
  if (!isSleeping) {
    NRF_LOG_INFO("[systemtask] Button pushed");
    PushMessage(Messages::OnButtonEvent);
  } else {
    if (!isWakingUp) {
      NRF_LOG_INFO("[systemtask] Button pushed, waking up");
      GoToRunning();
    }
  }
}

void SystemTask::GoToRunning() {
  if (isGoingToSleep or (not isSleeping) or isWakingUp)
    return;
  isWakingUp = true;
  PushMessage(Messages::GoToRunning);
}

void SystemTask::OnTouchEvent() {
  if (isGoingToSleep)
    return;
  if (!isSleeping) {
    PushMessage(Messages::OnTouchEvent);
  } else if (!isWakingUp) {
    if (settingsController.isWakeUpModeOn(Pinetime::Controllers::Settings::WakeUpMode::SingleTap) or
        settingsController.isWakeUpModeOn(Pinetime::Controllers::Settings::WakeUpMode::DoubleTap)) {
      PushMessage(Messages::TouchWakeUp);
    }
  }
}

void SystemTask::PushMessage(System::Messages msg) {
  if (msg == Messages::GoToSleep) {
    isGoingToSleep = true;
  }

  if(in_isr()) {
    BaseType_t xHigherPriorityTaskWoken;
    xHigherPriorityTaskWoken = pdFALSE;
    xQueueSendFromISR(systemTasksMsgQueue, &msg, &xHigherPriorityTaskWoken);
    if (xHigherPriorityTaskWoken) {
      /* Actual macro used here is port specific. */
      portYIELD_FROM_ISR(xHigherPriorityTaskWoken);

    }
  } else {
    xQueueSend(systemTasksMsgQueue, &msg, portMAX_DELAY);
  }
}

void SystemTask::OnDim() {
  if (doNotGoToSleep)
    return;
  NRF_LOG_INFO("Dim timeout -> Dim screen")
  displayApp.PushMessage(Pinetime::Applications::Display::Messages::DimScreen);
  xTimerStart(idleTimer, 0);
  isDimmed = true;
}

void SystemTask::OnIdle() {
  if (doNotGoToSleep)
    return;
  NRF_LOG_INFO("Idle timeout -> Going to sleep")
  PushMessage(Messages::GoToSleep);
}

void SystemTask::ReloadIdleTimer() {
  if (isSleeping || isGoingToSleep)
    return;
  if (isDimmed) {
    displayApp.PushMessage(Pinetime::Applications::Display::Messages::RestoreBrightness);
    isDimmed = false;
  }
  xTimerReset(dimTimer, 0);
  xTimerStop(idleTimer, 0);
}<|MERGE_RESOLUTION|>--- conflicted
+++ resolved
@@ -325,9 +325,8 @@
           stepCounterMustBeReset = true;
           break;
         case Messages::OnChargingEvent:
-<<<<<<< HEAD
           batteryController.Update();
-          motorController.SetDuration(15);
+          motorController.RunForDuration(15);
           break;
         case Messages::MeasureBatteryTimerExpired:
           sendBatteryNotification = true;
@@ -338,10 +337,6 @@
             sendBatteryNotification = false;
             nimbleController.NotifyBatteryLevel(batteryController.PercentRemaining());
           }
-=======
-          motorController.RunForDuration(15);
-	  // Battery level is updated on every message - there's no need to do anything
->>>>>>> df8d3964
           break;
 
         default:
