#include "SystemTask.h"
#define min // workaround: nimble's min/max macros conflict with libstdc++
#define max
#include <host/ble_gap.h>
#include <host/ble_gatt.h>
#include <host/ble_hs_adv.h>
#include <host/util/util.h>
#include <nimble/hci_common.h>
#undef max
#undef min
#include <hal/nrf_rtc.h>
#include <libraries/gpiote/app_gpiote.h>
#include <libraries/log/nrf_log.h>

#include "BootloaderVersion.h"
#include "components/ble/BleController.h"
#include "drivers/Cst816s.h"
#include "drivers/St7789.h"
#include "drivers/InternalFlash.h"
#include "drivers/SpiMaster.h"
#include "drivers/SpiNorFlash.h"
#include "drivers/TwiMaster.h"
#include "drivers/Hrs3300.h"
#include "main.h"

#include <memory>

using namespace Pinetime::System;

namespace {
  static inline bool in_isr(void) {
    return (SCB->ICSR & SCB_ICSR_VECTACTIVE_Msk) != 0;
  }
}

void DimTimerCallback(TimerHandle_t xTimer) {

  NRF_LOG_INFO("DimTimerCallback");
  auto sysTask = static_cast<SystemTask*>(pvTimerGetTimerID(xTimer));
  sysTask->OnDim();
}

void IdleTimerCallback(TimerHandle_t xTimer) {

  NRF_LOG_INFO("IdleTimerCallback");
  auto sysTask = static_cast<SystemTask*>(pvTimerGetTimerID(xTimer));
  sysTask->OnIdle();
}

void MeasureBatteryTimerCallback(TimerHandle_t xTimer) {
  auto* sysTask = static_cast<SystemTask*>(pvTimerGetTimerID(xTimer));
  sysTask->PushMessage(Pinetime::System::Messages::MeasureBatteryTimerExpired);
}

SystemTask::SystemTask(Drivers::SpiMaster& spi,
                       Drivers::St7789& lcd,
                       Pinetime::Drivers::SpiNorFlash& spiNorFlash,
                       Drivers::TwiMaster& twiMaster,
                       Drivers::Cst816S& touchPanel,
                       Components::LittleVgl& lvgl,
                       Controllers::Battery& batteryController,
                       Controllers::Ble& bleController,
                       Controllers::DateTime& dateTimeController,
                       Controllers::TimerController& timerController,
                       Drivers::Watchdog& watchdog,
                       Pinetime::Controllers::NotificationManager& notificationManager,
                       Pinetime::Controllers::MotorController& motorController,
                       Pinetime::Drivers::Hrs3300& heartRateSensor,
                       Pinetime::Controllers::MotionController& motionController,
                       Pinetime::Drivers::Bma421& motionSensor,
                       Controllers::Settings& settingsController,
                       Pinetime::Controllers::HeartRateController& heartRateController,
                       Pinetime::Applications::DisplayApp& displayApp,
                       Pinetime::Applications::HeartRateTask& heartRateApp,
                       Pinetime::Controllers::FS& fs,
                       Pinetime::Controllers::TouchHandler& touchHandler)
  : spi {spi},
    lcd {lcd},
    spiNorFlash {spiNorFlash},
    twiMaster {twiMaster},
    touchPanel {touchPanel},
    lvgl {lvgl},
    batteryController {batteryController},
    bleController {bleController},
    dateTimeController {dateTimeController},
    timerController {timerController},
    watchdog {watchdog},
    notificationManager {notificationManager},
    motorController {motorController},
    heartRateSensor {heartRateSensor},
    motionSensor {motionSensor},
    settingsController {settingsController},
    heartRateController {heartRateController},
    motionController {motionController},
    displayApp {displayApp},
    heartRateApp(heartRateApp),
    fs {fs},
    touchHandler {touchHandler},
    nimbleController(*this, bleController, dateTimeController, notificationManager, batteryController, spiNorFlash, heartRateController) {
}

void SystemTask::Start() {
  systemTasksMsgQueue = xQueueCreate(10, 1);
  if (pdPASS != xTaskCreate(SystemTask::Process, "MAIN", 350, this, 0, &taskHandle))
    APP_ERROR_HANDLER(NRF_ERROR_NO_MEM);
}

void SystemTask::Process(void* instance) {
  auto* app = static_cast<SystemTask*>(instance);
  NRF_LOG_INFO("systemtask task started!");
  app->Work();
}

void SystemTask::Work() {
  watchdog.Setup(7);
  watchdog.Start();
  NRF_LOG_INFO("Last reset reason : %s", Pinetime::Drivers::Watchdog::ResetReasonToString(watchdog.ResetReason()));
  APP_GPIOTE_INIT(2);

  app_timer_init();

  spi.Init();
  spiNorFlash.Init();
  spiNorFlash.Wakeup();

  fs.Init();

  nimbleController.Init();
  nimbleController.StartAdvertising();
  lcd.Init();

  twiMaster.Init();
  touchPanel.Init();
  dateTimeController.Register(this);
  batteryController.Register(this);
  batteryController.Update();
  motorController.Init();
  motionSensor.SoftReset();
  timerController.Register(this);
  timerController.Init();

  // Reset the TWI device because the motion sensor chip most probably crashed it...
  twiMaster.Sleep();
  twiMaster.Init();

  motionSensor.Init();
  motionController.Init(motionSensor.DeviceType());
  settingsController.Init();

  displayApp.Register(this);
  displayApp.Start();

  heartRateSensor.Init();
  heartRateSensor.Disable();
  heartRateApp.Start();

  nrf_gpio_cfg_sense_input(pinButton, (nrf_gpio_pin_pull_t) GPIO_PIN_CNF_PULL_Pulldown, (nrf_gpio_pin_sense_t) GPIO_PIN_CNF_SENSE_High);
  nrf_gpio_cfg_output(15);
  nrf_gpio_pin_set(15);

  nrfx_gpiote_in_config_t pinConfig;
  pinConfig.skip_gpio_setup = true;
  pinConfig.hi_accuracy = false;
  pinConfig.is_watcher = false;
  pinConfig.sense = (nrf_gpiote_polarity_t) NRF_GPIOTE_POLARITY_HITOLO;
  pinConfig.pull = (nrf_gpio_pin_pull_t) GPIO_PIN_CNF_PULL_Pulldown;

  nrfx_gpiote_in_init(pinButton, &pinConfig, nrfx_gpiote_evt_handler);

  nrf_gpio_cfg_sense_input(pinTouchIrq, (nrf_gpio_pin_pull_t) GPIO_PIN_CNF_PULL_Pullup, (nrf_gpio_pin_sense_t) GPIO_PIN_CNF_SENSE_Low);

  pinConfig.skip_gpio_setup = true;
  pinConfig.hi_accuracy = false;
  pinConfig.is_watcher = false;
  pinConfig.sense = (nrf_gpiote_polarity_t) NRF_GPIOTE_POLARITY_HITOLO;
  pinConfig.pull = (nrf_gpio_pin_pull_t) GPIO_PIN_CNF_PULL_Pullup;

  nrfx_gpiote_in_init(pinTouchIrq, &pinConfig, nrfx_gpiote_evt_handler);

  pinConfig.sense = NRF_GPIOTE_POLARITY_TOGGLE;
  pinConfig.pull = NRF_GPIO_PIN_NOPULL;
  pinConfig.is_watcher = false;
  pinConfig.hi_accuracy = false;
  pinConfig.skip_gpio_setup = true;
  nrfx_gpiote_in_init(pinPowerPresentIrq, &pinConfig, nrfx_gpiote_evt_handler);

  if (nrf_gpio_pin_read(pinPowerPresentIrq)) {
    nrf_gpio_cfg_sense_input(pinPowerPresentIrq, NRF_GPIO_PIN_NOPULL, NRF_GPIO_PIN_SENSE_LOW);
  } else {
    nrf_gpio_cfg_sense_input(pinPowerPresentIrq, NRF_GPIO_PIN_NOPULL, NRF_GPIO_PIN_SENSE_HIGH);
  }

  idleTimer = xTimerCreate("idleTimer", pdMS_TO_TICKS(2000), pdFALSE, this, IdleTimerCallback);
  dimTimer = xTimerCreate("dimTimer", pdMS_TO_TICKS(settingsController.GetScreenTimeOut() - 2000), pdFALSE, this, DimTimerCallback);
  measureBatteryTimer = xTimerCreate("measureBattery", batteryMeasurementPeriod, pdTRUE, this, MeasureBatteryTimerCallback);
  xTimerStart(dimTimer, 0);
  xTimerStart(measureBatteryTimer, portMAX_DELAY);

// Suppress endless loop diagnostic
#pragma clang diagnostic push
#pragma ide diagnostic ignored "EndlessLoop"
  while (true) {
    UpdateMotion();

    uint8_t msg;
    if (xQueueReceive(systemTasksMsgQueue, &msg, 100)) {
      Messages message = static_cast<Messages>(msg);
      switch (message) {
        case Messages::EnableSleeping:
          // Make sure that exiting an app doesn't enable sleeping,
          // if the exiting was caused by a firmware update
          if (!bleController.IsFirmwareUpdating()) {
            doNotGoToSleep = false;
          }
          break;
        case Messages::DisableSleeping:
          doNotGoToSleep = true;
          break;
        case Messages::UpdateTimeOut:
          xTimerChangePeriod(dimTimer, pdMS_TO_TICKS(settingsController.GetScreenTimeOut() - 2000), 0);
          break;
        case Messages::GoToRunning:
          spi.Wakeup();

          // Double Tap needs the touch screen to be in normal mode
          if (!settingsController.isWakeUpModeOn(Pinetime::Controllers::Settings::WakeUpMode::DoubleTap)) {
            touchPanel.Wakeup();
          }

          nimbleController.StartAdvertising();
          xTimerStart(dimTimer, 0);
          spiNorFlash.Wakeup();
          lcd.Wakeup();

          displayApp.PushMessage(Pinetime::Applications::Display::Messages::GoToRunning);
          heartRateApp.PushMessage(Pinetime::Applications::HeartRateTask::Messages::WakeUp);

          isSleeping = false;
          isWakingUp = false;
          isDimmed = false;
          break;
        case Messages::TouchWakeUp: {
          auto touchInfo = touchPanel.GetTouchInfo();
          if (touchInfo.touching and ((touchInfo.gesture == Pinetime::Drivers::Cst816S::Gestures::DoubleTap and
                                      settingsController.isWakeUpModeOn(Pinetime::Controllers::Settings::WakeUpMode::DoubleTap)) or
                                     (touchInfo.gesture == Pinetime::Drivers::Cst816S::Gestures::SingleTap and
                                      settingsController.isWakeUpModeOn(Pinetime::Controllers::Settings::WakeUpMode::SingleTap)))) {
            GoToRunning();
          }
        } break;
        case Messages::GoToSleep:
          isGoingToSleep = true;
          NRF_LOG_INFO("[systemtask] Going to sleep");
          xTimerStop(idleTimer, 0);
          xTimerStop(dimTimer, 0);
          displayApp.PushMessage(Pinetime::Applications::Display::Messages::GoToSleep);
          heartRateApp.PushMessage(Pinetime::Applications::HeartRateTask::Messages::GoToSleep);
          break;
        case Messages::OnNewTime:
          ReloadIdleTimer();
          displayApp.PushMessage(Pinetime::Applications::Display::Messages::UpdateDateTime);
          break;
        case Messages::OnNewNotification:
          if (isSleeping && !isWakingUp) {
            GoToRunning();
          }
          displayApp.PushMessage(Pinetime::Applications::Display::Messages::NewNotification);
          break;
        case Messages::OnTimerDone:
          if (isSleeping && !isWakingUp) {
            GoToRunning();
          }
          motorController.RunForDuration(35);
          displayApp.PushMessage(Pinetime::Applications::Display::Messages::TimerDone);
          break;
        case Messages::BleConnected:
          ReloadIdleTimer();
          isBleDiscoveryTimerRunning = true;
          bleDiscoveryTimer = 5;
          break;
        case Messages::BleFirmwareUpdateStarted:
          doNotGoToSleep = true;
          if (isSleeping && !isWakingUp)
            GoToRunning();
          displayApp.PushMessage(Pinetime::Applications::Display::Messages::BleFirmwareUpdateStarted);
          break;
        case Messages::BleFirmwareUpdateFinished:
          if (bleController.State() == Pinetime::Controllers::Ble::FirmwareUpdateStates::Validated) {
            NVIC_SystemReset();
          }
          doNotGoToSleep = false;
          xTimerStart(dimTimer, 0);
          break;
        case Messages::OnTouchEvent:
          if (touchHandler.GetNewTouchInfo()) {
            touchHandler.UpdateLvglTouchPoint();
          }
          ReloadIdleTimer();
          displayApp.PushMessage(Pinetime::Applications::Display::Messages::TouchEvent);
          break;
        case Messages::OnButtonEvent:
          ReloadIdleTimer();
          displayApp.PushMessage(Pinetime::Applications::Display::Messages::ButtonPushed);
          break;
        case Messages::OnDisplayTaskSleeping:
          if (BootloaderVersion::IsValid()) {
            // First versions of the bootloader do not expose their version and cannot initialize the SPI NOR FLASH
            // if it's in sleep mode. Avoid bricked device by disabling sleep mode on these versions.
            spiNorFlash.Sleep();
          }
          lcd.Sleep();
          spi.Sleep();

          // Double Tap needs the touch screen to be in normal mode
          if (!settingsController.isWakeUpModeOn(Pinetime::Controllers::Settings::WakeUpMode::DoubleTap)) {
            touchPanel.Sleep();
          }

          isSleeping = true;
          isGoingToSleep = false;
          break;
        case Messages::OnNewDay:
          // We might be sleeping (with TWI device disabled.
          // Remember we'll have to reset the counter next time we're awake
          stepCounterMustBeReset = true;
          break;
        case Messages::OnChargingEvent:
          batteryController.Update();
          motorController.RunForDuration(15);
<<<<<<< HEAD
          break;
        case Messages::MeasureBatteryTimerExpired:
          sendBatteryNotification = true;
          batteryController.Update();
          break;
        case Messages::BatteryMeasurementDone:
          if (sendBatteryNotification) {
            sendBatteryNotification = false;
            nimbleController.NotifyBatteryLevel(batteryController.PercentRemaining());
          }
=======
          // Battery level is updated on every message - there's no need to do anything
>>>>>>> fab49f85
          break;

        default:
          break;
      }
    }

    if (isBleDiscoveryTimerRunning) {
      if (bleDiscoveryTimer == 0) {
        isBleDiscoveryTimerRunning = false;
        // Services discovery is deffered from 3 seconds to avoid the conflicts between the host communicating with the
        // tharget and vice-versa. I'm not sure if this is the right way to handle this...
        nimbleController.StartDiscovery();
      } else {
        bleDiscoveryTimer--;
      }
    }

    monitor.Process();
    uint32_t systick_counter = nrf_rtc_counter_get(portNRF_RTC_REG);
    dateTimeController.UpdateTime(systick_counter);
    if (!nrf_gpio_pin_read(pinButton))
      watchdog.Kick();
  }
// Clear diagnostic suppression
#pragma clang diagnostic pop
}
void SystemTask::UpdateMotion() {
  if (isGoingToSleep or isWakingUp)
    return;

  if (isSleeping && !settingsController.isWakeUpModeOn(Pinetime::Controllers::Settings::WakeUpMode::RaiseWrist))
    return;

  if (stepCounterMustBeReset) {
    motionSensor.ResetStepCounter();
    stepCounterMustBeReset = false;
  }

  auto motionValues = motionSensor.Process();

  motionController.IsSensorOk(motionSensor.IsOk());
  motionController.Update(motionValues.x, motionValues.y, motionValues.z, motionValues.steps);
  if (motionController.ShouldWakeUp(isSleeping)) {
    GoToRunning();
  }
}

void SystemTask::OnButtonPushed() {
  if (isGoingToSleep)
    return;
  if (!isSleeping) {
    NRF_LOG_INFO("[systemtask] Button pushed");
    PushMessage(Messages::OnButtonEvent);
  } else {
    if (!isWakingUp) {
      NRF_LOG_INFO("[systemtask] Button pushed, waking up");
      GoToRunning();
    }
  }
}

void SystemTask::GoToRunning() {
  if (isGoingToSleep or (not isSleeping) or isWakingUp)
    return;
  isWakingUp = true;
  PushMessage(Messages::GoToRunning);
}

void SystemTask::OnTouchEvent() {
  if (isGoingToSleep)
    return;
  if (!isSleeping) {
    PushMessage(Messages::OnTouchEvent);
  } else if (!isWakingUp) {
    if (settingsController.isWakeUpModeOn(Pinetime::Controllers::Settings::WakeUpMode::SingleTap) or
        settingsController.isWakeUpModeOn(Pinetime::Controllers::Settings::WakeUpMode::DoubleTap)) {
      PushMessage(Messages::TouchWakeUp);
    }
  }
}

void SystemTask::PushMessage(System::Messages msg) {
  if (msg == Messages::GoToSleep) {
    isGoingToSleep = true;
  }

  if (in_isr()) {
    BaseType_t xHigherPriorityTaskWoken;
    xHigherPriorityTaskWoken = pdFALSE;
    xQueueSendFromISR(systemTasksMsgQueue, &msg, &xHigherPriorityTaskWoken);
    if (xHigherPriorityTaskWoken) {
      /* Actual macro used here is port specific. */
      portYIELD_FROM_ISR(xHigherPriorityTaskWoken);
    }
  } else {
    xQueueSend(systemTasksMsgQueue, &msg, portMAX_DELAY);
  }
}

void SystemTask::OnDim() {
  if (doNotGoToSleep)
    return;
  NRF_LOG_INFO("Dim timeout -> Dim screen")
  displayApp.PushMessage(Pinetime::Applications::Display::Messages::DimScreen);
  xTimerStart(idleTimer, 0);
  isDimmed = true;
}

void SystemTask::OnIdle() {
  if (doNotGoToSleep)
    return;
  NRF_LOG_INFO("Idle timeout -> Going to sleep")
  PushMessage(Messages::GoToSleep);
}

void SystemTask::ReloadIdleTimer() {
  if (isSleeping || isGoingToSleep)
    return;
  if (isDimmed) {
    displayApp.PushMessage(Pinetime::Applications::Display::Messages::RestoreBrightness);
    isDimmed = false;
  }
  xTimerReset(dimTimer, 0);
  xTimerStop(idleTimer, 0);
}<|MERGE_RESOLUTION|>--- conflicted
+++ resolved
@@ -327,7 +327,6 @@
         case Messages::OnChargingEvent:
           batteryController.Update();
           motorController.RunForDuration(15);
-<<<<<<< HEAD
           break;
         case Messages::MeasureBatteryTimerExpired:
           sendBatteryNotification = true;
@@ -338,9 +337,6 @@
             sendBatteryNotification = false;
             nimbleController.NotifyBatteryLevel(batteryController.PercentRemaining());
           }
-=======
-          // Battery level is updated on every message - there's no need to do anything
->>>>>>> fab49f85
           break;
 
         default:
