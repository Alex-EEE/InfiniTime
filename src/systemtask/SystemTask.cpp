#include <libraries/log/nrf_log.h>
#include <libraries/gpiote/app_gpiote.h>
#include <drivers/Cst816s.h>
#include "displayapp/LittleVgl.h"
#include <hal/nrf_rtc.h>
#include "components/ble/NotificationManager.h"
#include <host/ble_gatt.h>
#include <host/ble_hs_adv.h>
#include "SystemTask.h"
#include <nimble/hci_common.h>
#include <host/ble_gap.h>
#include <host/util/util.h>
#include <drivers/InternalFlash.h>
#include "main.h"
#include "components/ble/NimbleController.h"

using namespace Pinetime::System;

void IdleTimerCallback(TimerHandle_t xTimer) {

  NRF_LOG_INFO("IdleTimerCallback");
  auto sysTask = static_cast<SystemTask *>(pvTimerGetTimerID(xTimer));
  sysTask->OnIdle();
}


SystemTask::SystemTask(Drivers::SpiMaster &spi, Drivers::St7789 &lcd,
                       Pinetime::Drivers::SpiNorFlash& spiNorFlash,
                       Drivers::TwiMaster& twiMaster, Drivers::Cst816S &touchPanel,
                       Components::LittleVgl &lvgl,
                       Controllers::Battery &batteryController, Controllers::Ble &bleController,
                       Controllers::DateTime &dateTimeController,
                       Pinetime::Controllers::NotificationManager& notificationManager) :
                       spi{spi}, lcd{lcd}, spiNorFlash{spiNorFlash},
                       twiMaster{twiMaster}, touchPanel{touchPanel}, lvgl{lvgl}, batteryController{batteryController},
                       bleController{bleController}, dateTimeController{dateTimeController},
                       watchdog{}, watchdogView{watchdog}, notificationManager{notificationManager},
                       nimbleController(*this, bleController,dateTimeController, notificationManager, batteryController, spiNorFlash) {
  systemTasksMsgQueue = xQueueCreate(10, 1);
}

void SystemTask::Start() {
  if (pdPASS != xTaskCreate(SystemTask::Process, "MAIN", 350, this, 0, &taskHandle))
    APP_ERROR_HANDLER(NRF_ERROR_NO_MEM);
}

void SystemTask::Process(void *instance) {
  auto *app = static_cast<SystemTask *>(instance);
  NRF_LOG_INFO("systemtask task started!");
  app->Work();
}

void SystemTask::Work() {
  watchdog.Setup(7);
  watchdog.Start();
  NRF_LOG_INFO("Last reset reason : %s", Pinetime::Drivers::Watchdog::ResetReasonToString(watchdog.ResetReason()));
  APP_GPIOTE_INIT(2);

  spi.Init();
  spiNorFlash.Init();
  spiNorFlash.Wakeup();
  nimbleController.Init();
  nimbleController.StartAdvertising();
  lcd.Init();

  twiMaster.Init();
  touchPanel.Init();
  batteryController.Init();

  displayApp.reset(new Pinetime::Applications::DisplayApp(lcd, lvgl, touchPanel, batteryController, bleController,
                                                          dateTimeController, watchdogView, *this, notificationManager));
  displayApp->Start();

  batteryController.Update();
  displayApp->PushMessage(Pinetime::Applications::DisplayApp::Messages::UpdateBatteryLevel);

  nrf_gpio_cfg_sense_input(pinButton, (nrf_gpio_pin_pull_t)GPIO_PIN_CNF_PULL_Pulldown, (nrf_gpio_pin_sense_t)GPIO_PIN_CNF_SENSE_High);
  nrf_gpio_cfg_output(15);
  nrf_gpio_pin_set(15);

  nrfx_gpiote_in_config_t pinConfig;
  pinConfig.skip_gpio_setup = true;
  pinConfig.hi_accuracy = false;
  pinConfig.is_watcher = false;
  pinConfig.sense = (nrf_gpiote_polarity_t)NRF_GPIOTE_POLARITY_HITOLO;
  pinConfig.pull = (nrf_gpio_pin_pull_t)GPIO_PIN_CNF_PULL_Pulldown;

  nrfx_gpiote_in_init(pinButton, &pinConfig, nrfx_gpiote_evt_handler);

  nrf_gpio_cfg_sense_input(pinTouchIrq, (nrf_gpio_pin_pull_t)GPIO_PIN_CNF_PULL_Pullup, (nrf_gpio_pin_sense_t)GPIO_PIN_CNF_SENSE_Low);

  pinConfig.skip_gpio_setup = true;
  pinConfig.hi_accuracy = false;
  pinConfig.is_watcher = false;
  pinConfig.sense = (nrf_gpiote_polarity_t)NRF_GPIOTE_POLARITY_HITOLO;
  pinConfig.pull = (nrf_gpio_pin_pull_t)GPIO_PIN_CNF_PULL_Pullup;

  nrfx_gpiote_in_init(pinTouchIrq, &pinConfig, nrfx_gpiote_evt_handler);

  idleTimer = xTimerCreate ("idleTimer", idleTime, pdFALSE, this, IdleTimerCallback);
  xTimerStart(idleTimer, 0);

  while(true) {
    uint8_t msg;
<<<<<<< HEAD
    if (xQueueReceive(systemTasksMsgQueue, &msg, isSleeping?2500 : 1000)) {
=======
    if (xQueueReceive(systemTasksMsgQueue, &msg, isSleeping ? 2500 : 1000)) {
>>>>>>> 1d96758a
      Messages message = static_cast<Messages >(msg);
      switch(message) {
        case Messages::GoToRunning:
          spi.Wakeup();
          twiMaster.Wakeup();

          spiNorFlash.Wakeup();
          lcd.Wakeup();
          touchPanel.Wakeup();

          displayApp->PushMessage(Applications::DisplayApp::Messages::GoToRunning);
          displayApp->PushMessage(Applications::DisplayApp::Messages::UpdateBatteryLevel);

          xTimerStart(idleTimer, 0);
          nimbleController.StartAdvertising();
          isSleeping = false;
          isWakingUp = false;
          break;
        case Messages::GoToSleep:
          isGoingToSleep = true;
          NRF_LOG_INFO("[systemtask] Going to sleep");
          xTimerStop(idleTimer, 0);
          displayApp->PushMessage(Pinetime::Applications::DisplayApp::Messages::GoToSleep);
          break;
        case Messages::OnNewTime:
          ReloadIdleTimer();
          displayApp->PushMessage(Pinetime::Applications::DisplayApp::Messages::UpdateDateTime);
          break;
        case Messages::OnNewNotification:
          if(isSleeping && !isWakingUp) GoToRunning();
          displayApp->PushMessage(Pinetime::Applications::DisplayApp::Messages::NewNotification);
          break;
        case Messages::BleConnected:
          ReloadIdleTimer();
          isBleDiscoveryTimerRunning = true;
          bleDiscoveryTimer = 5;
          break;
        case Messages::BleFirmwareUpdateStarted:
          doNotGoToSleep = true;
          if(isSleeping && !isWakingUp) GoToRunning();
          displayApp->PushMessage(Pinetime::Applications::DisplayApp::Messages::BleFirmwareUpdateStarted);
          break;
        case Messages::BleFirmwareUpdateFinished:
          doNotGoToSleep = false;
          xTimerStart(idleTimer, 0);
          if(bleController.State() == Pinetime::Controllers::Ble::FirmwareUpdateStates::Validated)
            NVIC_SystemReset();
          break;
        case Messages::OnTouchEvent:
          ReloadIdleTimer();
          break;
        case Messages::OnButtonEvent:
          ReloadIdleTimer();
          break;
        case Messages::OnDisplayTaskSleeping:
          spiNorFlash.Sleep();
          lcd.Sleep();
          touchPanel.Sleep();

          spi.Sleep();
          twiMaster.Sleep();
          isSleeping = true;
          isGoingToSleep = false;
          break;
        default: break;
      }
    }

    if(isBleDiscoveryTimerRunning) {
      if(bleDiscoveryTimer == 0) {
        isBleDiscoveryTimerRunning = false;
        // Services discovery is deffered from 3 seconds to avoid the conflicts between the host communicating with the
        // tharget and vice-versa. I'm not sure if this is the right way to handle this...
        nimbleController.StartDiscovery();
      } else {
        bleDiscoveryTimer--;
      }
    }

    uint32_t systick_counter = nrf_rtc_counter_get(portNRF_RTC_REG);
    dateTimeController.UpdateTime(systick_counter);
    batteryController.Update();

    monitor.Process();

    if(!nrf_gpio_pin_read(pinButton))
      watchdog.Kick();
  }
  // Clear diagnostic suppression
  #pragma clang diagnostic pop
}

void SystemTask::OnButtonPushed() {
  if(isGoingToSleep) return;
  if(!isSleeping) {
    NRF_LOG_INFO("[systemtask] Button pushed");
    PushMessage(Messages::OnButtonEvent);
    displayApp->PushMessage(Pinetime::Applications::DisplayApp::Messages::ButtonPushed);
  }
  else {
    if(!isWakingUp) {
      NRF_LOG_INFO("[systemtask] Button pushed, waking up");
      GoToRunning();
    }
  }
}

void SystemTask::GoToRunning() {
  isWakingUp = true;
  PushMessage(Messages::GoToRunning);
}

void SystemTask::OnTouchEvent() {
  if(isGoingToSleep) return ;
  NRF_LOG_INFO("[systemtask] Touch event");
  if(!isSleeping) {
    PushMessage(Messages::OnTouchEvent);
    displayApp->PushMessage(Pinetime::Applications::DisplayApp::Messages::TouchEvent);
  }
}

void SystemTask::PushMessage(SystemTask::Messages msg) {
  if(msg == Messages::GoToSleep) {
    isGoingToSleep = true;
  }
  BaseType_t xHigherPriorityTaskWoken;
  xHigherPriorityTaskWoken = pdFALSE;
  xQueueSendFromISR(systemTasksMsgQueue, &msg, &xHigherPriorityTaskWoken);
  if (xHigherPriorityTaskWoken) {
    /* Actual macro used here is port specific. */
    // TODO : should I do something here?
  }
}

void SystemTask::OnIdle() {
  if(doNotGoToSleep) return;
  NRF_LOG_INFO("Idle timeout -> Going to sleep")
  PushMessage(Messages::GoToSleep);
}

void SystemTask::ReloadIdleTimer() const {
  if(isSleeping || isGoingToSleep) return;
  xTimerReset(idleTimer, 0);
}<|MERGE_RESOLUTION|>--- conflicted
+++ resolved
@@ -102,11 +102,7 @@
 
   while(true) {
     uint8_t msg;
-<<<<<<< HEAD
-    if (xQueueReceive(systemTasksMsgQueue, &msg, isSleeping?2500 : 1000)) {
-=======
     if (xQueueReceive(systemTasksMsgQueue, &msg, isSleeping ? 2500 : 1000)) {
->>>>>>> 1d96758a
       Messages message = static_cast<Messages >(msg);
       switch(message) {
         case Messages::GoToRunning:
@@ -195,8 +191,6 @@
     if(!nrf_gpio_pin_read(pinButton))
       watchdog.Kick();
   }
-  // Clear diagnostic suppression
-  #pragma clang diagnostic pop
 }
 
 void SystemTask::OnButtonPushed() {
