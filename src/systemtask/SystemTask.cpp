--- conflicted
+++ resolved
@@ -248,14 +248,6 @@
           isDimmed = false;
           break;
         case Messages::TouchWakeUp: {
-<<<<<<< HEAD
-          auto touchInfo = touchPanel.GetTouchInfo();
-          if (touchInfo.isValid and ((touchInfo.gesture == Pinetime::Drivers::Cst816S::Gestures::DoubleTap and
-                                      settingsController.isWakeUpModeOn(Pinetime::Controllers::Settings::WakeUpMode::DoubleTap)) or
-                                     (touchInfo.gesture == Pinetime::Drivers::Cst816S::Gestures::SingleTap and
-                                      settingsController.isWakeUpModeOn(Pinetime::Controllers::Settings::WakeUpMode::SingleTap)))) {
-            GoToRunning();
-=======
           if(touchHandler.GetNewTouchInfo()) {
             auto gesture = touchHandler.GestureGet();
             if (gesture != Pinetime::Drivers::Cst816S::Gestures::None and ((gesture == Pinetime::Drivers::Cst816S::Gestures::DoubleTap and
@@ -264,7 +256,6 @@
                                 settingsController.isWakeUpModeOn(Pinetime::Controllers::Settings::WakeUpMode::SingleTap)))) {
               GoToRunning();
             }
->>>>>>> 6356c7f2
           }
         } break;
         case Messages::GoToSleep:
