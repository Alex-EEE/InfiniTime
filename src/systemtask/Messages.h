#pragma once

namespace Pinetime {
  namespace System {
      enum class Messages {
        GoToSleep,
        GoToRunning,
        TouchWakeUp,
        OnNewTime,
        OnNewNotification,
        OnTimerDone,
        OnNewCall,
        BleConnected,
        UpdateTimeOut,
        BleFirmwareUpdateStarted,
        BleFirmwareUpdateFinished,
        OnTouchEvent,
        OnButtonEvent,
        OnDisplayTaskSleeping,
        EnableSleeping,
        DisableSleeping,
        OnNewDay,
        OnChargingEvent,
<<<<<<< HEAD
        SetOffAlarm,
        StopRinging
=======
        MeasureBatteryTimerExpired,
        BatteryMeasurementDone,
>>>>>>> 3eb73774
      };
    }
}<|MERGE_RESOLUTION|>--- conflicted
+++ resolved
@@ -21,13 +21,10 @@
         DisableSleeping,
         OnNewDay,
         OnChargingEvent,
-<<<<<<< HEAD
         SetOffAlarm,
-        StopRinging
-=======
+        StopRinging,
         MeasureBatteryTimerExpired,
         BatteryMeasurementDone,
->>>>>>> 3eb73774
       };
     }
 }