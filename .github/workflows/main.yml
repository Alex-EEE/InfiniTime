--- conflicted
+++ resolved
@@ -11,12 +11,8 @@
     branches: [ develop ]
     paths-ignore:
       - 'doc/**'
-<<<<<<< HEAD
       - '**.md'
-  # Allows you to run this workflow manually from the Actions tab
-  workflow_dispatch:
-=======
->>>>>>> f53e7506
+
 
 jobs:
   build-firmware:
